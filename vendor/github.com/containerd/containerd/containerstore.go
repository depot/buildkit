/*
   Copyright The containerd Authors.

   Licensed under the Apache License, Version 2.0 (the "License");
   you may not use this file except in compliance with the License.
   You may obtain a copy of the License at

       http://www.apache.org/licenses/LICENSE-2.0

   Unless required by applicable law or agreed to in writing, software
   distributed under the License is distributed on an "AS IS" BASIS,
   WITHOUT WARRANTIES OR CONDITIONS OF ANY KIND, either express or implied.
   See the License for the specific language governing permissions and
   limitations under the License.
*/

package containerd

import (
	"context"
	"errors"
	"io"

	containersapi "github.com/containerd/containerd/api/services/containers/v1"
	"github.com/containerd/containerd/containers"
	"github.com/containerd/containerd/errdefs"
	"github.com/containerd/containerd/protobuf"
	ptypes "github.com/containerd/containerd/protobuf/types"
	"github.com/containerd/typeurl/v2"
	"google.golang.org/grpc/codes"
	"google.golang.org/grpc/status"
)

type remoteContainers struct {
	client containersapi.ContainersClient
}

var _ containers.Store = &remoteContainers{}

// NewRemoteContainerStore returns the container Store connected with the provided client
func NewRemoteContainerStore(client containersapi.ContainersClient) containers.Store {
	return &remoteContainers{
		client: client,
	}
}

func (r *remoteContainers) Get(ctx context.Context, id string) (containers.Container, error) {
	resp, err := r.client.Get(ctx, &containersapi.GetContainerRequest{
		ID: id,
	})
	if err != nil {
		return containers.Container{}, errdefs.FromGRPC(err)
	}

	return containerFromProto(resp.Container), nil
}

func (r *remoteContainers) List(ctx context.Context, filters ...string) ([]containers.Container, error) {
	containers, err := r.stream(ctx, filters...)
	if err != nil {
		if err == errStreamNotAvailable {
			return r.list(ctx, filters...)
		}
		return nil, err
	}
	return containers, nil
}

func (r *remoteContainers) list(ctx context.Context, filters ...string) ([]containers.Container, error) {
	resp, err := r.client.List(ctx, &containersapi.ListContainersRequest{
		Filters: filters,
	})
	if err != nil {
		return nil, errdefs.FromGRPC(err)
	}
	return containersFromProto(resp.Containers), nil
}

var errStreamNotAvailable = errors.New("streaming api not available")

func (r *remoteContainers) stream(ctx context.Context, filters ...string) ([]containers.Container, error) {
	session, err := r.client.ListStream(ctx, &containersapi.ListContainersRequest{
		Filters: filters,
	})
	if err != nil {
		return nil, errdefs.FromGRPC(err)
	}
	var containers []containers.Container
	for {
		c, err := session.Recv()
		if err != nil {
			if err == io.EOF {
				return containers, nil
			}
			if s, ok := status.FromError(err); ok {
				if s.Code() == codes.Unimplemented {
					return nil, errStreamNotAvailable
				}
			}
			return nil, errdefs.FromGRPC(err)
		}
		select {
		case <-ctx.Done():
			return containers, ctx.Err()
		default:
			containers = append(containers, containerFromProto(c.Container))
		}
	}
}

func (r *remoteContainers) Create(ctx context.Context, container containers.Container) (containers.Container, error) {
	created, err := r.client.Create(ctx, &containersapi.CreateContainerRequest{
		Container: containerToProto(&container),
	})
	if err != nil {
		return containers.Container{}, errdefs.FromGRPC(err)
	}

	return containerFromProto(created.Container), nil

}

func (r *remoteContainers) Update(ctx context.Context, container containers.Container, fieldpaths ...string) (containers.Container, error) {
	var updateMask *ptypes.FieldMask
	if len(fieldpaths) > 0 {
		updateMask = &ptypes.FieldMask{
			Paths: fieldpaths,
		}
	}

	updated, err := r.client.Update(ctx, &containersapi.UpdateContainerRequest{
		Container:  containerToProto(&container),
		UpdateMask: updateMask,
	})
	if err != nil {
		return containers.Container{}, errdefs.FromGRPC(err)
	}

	return containerFromProto(updated.Container), nil

}

func (r *remoteContainers) Delete(ctx context.Context, id string) error {
	_, err := r.client.Delete(ctx, &containersapi.DeleteContainerRequest{
		ID: id,
	})

	return errdefs.FromGRPC(err)

}

func containerToProto(container *containers.Container) *containersapi.Container {
	extensions := make(map[string]*ptypes.Any)
	for k, v := range container.Extensions {
		extensions[k] = protobuf.FromAny(v)
	}
	return &containersapi.Container{
		ID:     container.ID,
		Labels: container.Labels,
		Image:  container.Image,
		Runtime: &containersapi.Container_Runtime{
			Name:    container.Runtime.Name,
			Options: protobuf.FromAny(container.Runtime.Options),
		},
		Spec:        protobuf.FromAny(container.Spec),
		Snapshotter: container.Snapshotter,
		SnapshotKey: container.SnapshotKey,
		Extensions:  extensions,
		Sandbox:     container.SandboxID,
	}
}

func containerFromProto(containerpb *containersapi.Container) containers.Container {
	var runtime containers.RuntimeInfo
	if containerpb.Runtime != nil {
		runtime = containers.RuntimeInfo{
			Name:    containerpb.Runtime.Name,
			Options: containerpb.Runtime.Options,
		}
	}
	extensions := make(map[string]typeurl.Any)
	for k, v := range containerpb.Extensions {
		v := v
		extensions[k] = v
	}
	return containers.Container{
		ID:          containerpb.ID,
		Labels:      containerpb.Labels,
		Image:       containerpb.Image,
		Runtime:     runtime,
		Spec:        containerpb.Spec,
		Snapshotter: containerpb.Snapshotter,
		SnapshotKey: containerpb.SnapshotKey,
		CreatedAt:   protobuf.FromTimestamp(containerpb.CreatedAt),
		UpdatedAt:   protobuf.FromTimestamp(containerpb.UpdatedAt),
		Extensions:  extensions,
		SandboxID:   containerpb.Sandbox,
	}
}

func containersFromProto(containerspb []*containersapi.Container) []containers.Container {
	var containers []containers.Container

	for _, container := range containerspb {
		container := container
<<<<<<< HEAD
		containers = append(containers, containerFromProto(&container))
=======
		containers = append(containers, containerFromProto(container))
>>>>>>> 23d38a72
	}

	return containers
}<|MERGE_RESOLUTION|>--- conflicted
+++ resolved
@@ -203,11 +203,7 @@
 
 	for _, container := range containerspb {
 		container := container
-<<<<<<< HEAD
-		containers = append(containers, containerFromProto(&container))
-=======
 		containers = append(containers, containerFromProto(container))
->>>>>>> 23d38a72
 	}
 
 	return containers
