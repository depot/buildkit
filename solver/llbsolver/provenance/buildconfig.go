--- conflicted
+++ resolved
@@ -27,160 +27,4 @@
 	Data          []byte                   `json:"data,omitempty"`
 	Definition    []BuildStep              `json:"llbDefinition,omitempty"`
 	DigestMapping map[digest.Digest]string `json:"digestMapping,omitempty"`
-<<<<<<< HEAD
-}
-
-func digestMap(idx map[digest.Digest]int) map[digest.Digest]string {
-	m := map[digest.Digest]string{}
-	for k, v := range idx {
-		m[k] = fmt.Sprintf("step%d", v)
-	}
-	return m
-}
-
-func AddBuildConfig(ctx context.Context, p *ProvenancePredicate, rp solver.ResultProxy) (map[digest.Digest]int, error) {
-	def := rp.Definition()
-	steps, indexes, err := toBuildSteps(def)
-	if err != nil {
-		return nil, err
-	}
-
-	bc := &BuildConfig{
-		Definition:    steps,
-		DigestMapping: digestMap(indexes),
-	}
-
-	p.BuildConfig = bc
-
-	if def.Source != nil {
-		sis := make([]SourceInfo, len(def.Source.Infos))
-		for i, si := range def.Source.Infos {
-			steps, indexes, err := toBuildSteps(si.Definition)
-			if err != nil {
-				return nil, err
-			}
-			s := SourceInfo{
-				Filename:      si.Filename,
-				Data:          si.Data,
-				Definition:    steps,
-				DigestMapping: digestMap(indexes),
-			}
-			sis[i] = s
-		}
-
-		if len(def.Source.Infos) != 0 {
-			locs := map[string]*pb.Locations{}
-			for k, l := range def.Source.Locations {
-				idx, ok := indexes[digest.Digest(k)]
-				if !ok {
-					continue
-				}
-				locs[fmt.Sprintf("step%d", idx)] = l
-			}
-
-			if p.Metadata == nil {
-				p.Metadata = &ProvenanceMetadata{}
-			}
-			p.Metadata.BuildKitMetadata.Source = &Source{
-				Infos:     sis,
-				Locations: locs,
-			}
-		}
-	}
-
-	return indexes, nil
-}
-
-func toBuildSteps(def *pb.Definition) ([]BuildStep, map[digest.Digest]int, error) {
-	if def == nil || len(def.Def) == 0 {
-		return nil, nil, nil
-	}
-
-	ops := make(map[digest.Digest]*pb.Op)
-	defs := make(map[digest.Digest][]byte)
-
-	var dgst digest.Digest
-	for _, dt := range def.Def {
-		var op pb.Op
-		if err := (&op).Unmarshal(dt); err != nil {
-			return nil, nil, errors.Wrap(err, "failed to parse llb proto op")
-		}
-		if src := op.GetSource(); src != nil {
-			for k := range src.Attrs {
-				if k == "local.session" || k == "local.unique" {
-					delete(src.Attrs, k)
-				}
-			}
-		}
-		dgst = digest.FromBytes(dt)
-		ops[dgst] = &op
-		defs[dgst] = dt
-	}
-
-	if dgst == "" {
-		return nil, nil, nil
-	}
-
-	// depth first backwards
-	dgsts := make([]digest.Digest, 0, len(def.Def))
-	op := ops[dgst]
-
-	if op.Op != nil {
-		return nil, nil, errors.Errorf("invalid last vertex: %T", op.Op)
-	}
-
-	if len(op.Inputs) != 1 {
-		return nil, nil, errors.Errorf("invalid last vertex inputs: %v", len(op.Inputs))
-	}
-
-	visited := map[digest.Digest]struct{}{}
-	dgsts, err := walkDigests(dgsts, ops, dgst, visited)
-	if err != nil {
-		return nil, nil, err
-	}
-	indexes := map[digest.Digest]int{}
-	for i, dgst := range dgsts {
-		indexes[dgst] = i
-	}
-
-	out := make([]BuildStep, 0, len(dgsts))
-	for i, dgst := range dgsts {
-		op := *ops[dgst]
-		inputs := make([]string, len(op.Inputs))
-		for i, inp := range op.Inputs {
-			inputs[i] = fmt.Sprintf("step%d:%d", indexes[inp.Digest], inp.Index)
-		}
-		op.Inputs = nil
-		out = append(out, BuildStep{
-			ID:     fmt.Sprintf("step%d", i),
-			Inputs: inputs,
-			Op:     op,
-		})
-	}
-	return out, indexes, nil
-}
-
-func walkDigests(dgsts []digest.Digest, ops map[digest.Digest]*pb.Op, dgst digest.Digest, visited map[digest.Digest]struct{}) ([]digest.Digest, error) {
-	if _, ok := visited[dgst]; ok {
-		return dgsts, nil
-	}
-	op, ok := ops[dgst]
-	if !ok {
-		return nil, errors.Errorf("failed to find input %v", dgst)
-	}
-	if op == nil {
-		return nil, errors.Errorf("invalid nil input %v", dgst)
-	}
-	visited[dgst] = struct{}{}
-	for _, inp := range op.Inputs {
-		var err error
-		dgsts, err = walkDigests(dgsts, ops, inp.Digest, visited)
-		if err != nil {
-			return nil, err
-		}
-	}
-	dgsts = append(dgsts, dgst)
-	return dgsts, nil
-=======
->>>>>>> 23d38a72
 }