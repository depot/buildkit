# Dockerfile reference

Docker can build images automatically by reading the instructions from a
`Dockerfile`. A `Dockerfile` is a text document that contains all the commands a
user could call on the command line to assemble an image. This page describes
the commands you can use in a `Dockerfile`.

## Format

Here is the format of the `Dockerfile`:

```dockerfile
# Comment
INSTRUCTION arguments
```

The instruction is not case-sensitive. However, convention is for them to
be UPPERCASE to distinguish them from arguments more easily.

Docker runs instructions in a `Dockerfile` in order. A `Dockerfile` **must
begin with a `FROM` instruction**. This may be after [parser
directives](#parser-directives), [comments](#format), and globally scoped
[ARGs](#arg). The `FROM` instruction specifies the [*Parent
Image*](https://docs.docker.com/glossary/#parent-image) from which you are
building. `FROM` may only be preceded by one or more `ARG` instructions, which
declare arguments that are used in `FROM` lines in the `Dockerfile`.

Docker treats lines that *begin* with `#` as a comment, unless the line is
a valid [parser directive](#parser-directives). A `#` marker anywhere
else in a line is treated as an argument. This allows statements like:

```dockerfile
# Comment
RUN echo 'we are running some # of cool things'
```

Comment lines are removed before the Dockerfile instructions are executed, which
means that the comment in the following example is not handled by the shell
executing the `echo` command, and both examples below are equivalent:

```dockerfile
RUN echo hello \
# comment
world
```

```dockerfile
RUN echo hello \
world
```

Line continuation characters are not supported in comments.

> **Note on whitespace**
>
> For backward compatibility, leading whitespace before comments (`#`) and
> instructions (such as `RUN`) are ignored, but discouraged. Leading whitespace
> is not preserved in these cases, and the following examples are therefore
> equivalent:
>
> ```dockerfile
>         # this is a comment-line
>     RUN echo hello
> RUN echo world
> ```
> 
> ```dockerfile
> # this is a comment-line
> RUN echo hello
> RUN echo world
> ```
> 
> Note however, that whitespace in instruction _arguments_, such as the commands
> following `RUN`, are preserved, so the following example prints `    hello    world`
> with leading whitespace as specified:
>
> ```dockerfile
> RUN echo "\
>      hello\
>      world"
> ```

## Parser directives

Parser directives are optional, and affect the way in which subsequent lines
in a `Dockerfile` are handled. Parser directives do not add layers to the build,
and will not be shown as a build step. Parser directives are written as a
special type of comment in the form `# directive=value`. A single directive
may only be used once.

Once a comment, empty line or builder instruction has been processed, Docker
no longer looks for parser directives. Instead it treats anything formatted
as a parser directive as a comment and does not attempt to validate if it might
be a parser directive. Therefore, all parser directives must be at the very
top of a `Dockerfile`.

Parser directives are not case-sensitive. However, convention is for them to
be lowercase. Convention is also to include a blank line following any
parser directives. Line continuation characters are not supported in parser
directives.

Due to these rules, the following examples are all invalid:

Invalid due to line continuation:

```dockerfile
# direc \
tive=value
```

Invalid due to appearing twice:

```dockerfile
# directive=value1
# directive=value2

FROM ImageName
```

Treated as a comment due to appearing after a builder instruction:

```dockerfile
FROM ImageName
# directive=value
```

Treated as a comment due to appearing after a comment which is not a parser
directive:

```dockerfile
# About my dockerfile
# directive=value
FROM ImageName
```

The unknown directive is treated as a comment due to not being recognized. In
addition, the known directive is treated as a comment due to appearing after
a comment which is not a parser directive.

```dockerfile
# unknowndirective=value
# knowndirective=value
```

Non line-breaking whitespace is permitted in a parser directive. Hence, the
following lines are all treated identically:

```dockerfile
#directive=value
# directive =value
#	directive= value
# directive = value
#	  dIrEcTiVe=value
```

The following parser directives are supported:

- `syntax`
- `escape`

### syntax

<a name="external-implementation-features"><!-- included for deep-links to old section --></a>

This feature is only available when using the [BuildKit](https://docs.docker.com/build/buildkit/)
backend, and is ignored when using the classic builder backend.

See [Custom Dockerfile syntax](https://docs.docker.com/build/buildkit/dockerfile-frontend/)
page for more information.

### escape

```dockerfile
# escape=\ (backslash)
```

Or

```dockerfile
# escape=` (backtick)
```

The `escape` directive sets the character used to escape characters in a
`Dockerfile`. If not specified, the default escape character is `\`.

The escape character is used both to escape characters in a line, and to
escape a newline. This allows a `Dockerfile` instruction to
span multiple lines. Note that regardless of whether the `escape` parser
directive is included in a `Dockerfile`, *escaping is not performed in
a `RUN` command, except at the end of a line.*

Setting the escape character to `` ` `` is especially useful on
`Windows`, where `\` is the directory path separator. `` ` `` is consistent
with [Windows PowerShell](https://technet.microsoft.com/en-us/library/hh847755.aspx).

Consider the following example which would fail in a non-obvious way on
`Windows`. The second `\` at the end of the second line would be interpreted as an
escape for the newline, instead of a target of the escape from the first `\`.
Similarly, the `\` at the end of the third line would, assuming it was actually
handled as an instruction, cause it be treated as a line continuation. The result
of this dockerfile is that second and third lines are considered a single
instruction:

```dockerfile
FROM microsoft/nanoserver
COPY testfile.txt c:\\
RUN dir c:\
```

Results in:

```console
PS E:\myproject> docker build -t cmd .

Sending build context to Docker daemon 3.072 kB
Step 1/2 : FROM microsoft/nanoserver
 ---> 22738ff49c6d
Step 2/2 : COPY testfile.txt c:\RUN dir c:
GetFileAttributesEx c:RUN: The system cannot find the file specified.
PS E:\myproject>
```

One solution to the above would be to use `/` as the target of both the `COPY`
instruction, and `dir`. However, this syntax is, at best, confusing as it is not
natural for paths on `Windows`, and at worst, error prone as not all commands on
`Windows` support `/` as the path separator.

By adding the `escape` parser directive, the following `Dockerfile` succeeds as
expected with the use of natural platform semantics for file paths on `Windows`:

```dockerfile
# escape=`

FROM microsoft/nanoserver
COPY testfile.txt c:\
RUN dir c:\
```

Results in:

```console
PS E:\myproject> docker build -t succeeds --no-cache=true .

Sending build context to Docker daemon 3.072 kB
Step 1/3 : FROM microsoft/nanoserver
 ---> 22738ff49c6d
Step 2/3 : COPY testfile.txt c:\
 ---> 96655de338de
Removing intermediate container 4db9acbb1682
Step 3/3 : RUN dir c:\
 ---> Running in a2c157f842f5
 Volume in drive C has no label.
 Volume Serial Number is 7E6D-E0F7

 Directory of c:\

10/05/2016  05:04 PM             1,894 License.txt
10/05/2016  02:22 PM    <DIR>          Program Files
10/05/2016  02:14 PM    <DIR>          Program Files (x86)
10/28/2016  11:18 AM                62 testfile.txt
10/28/2016  11:20 AM    <DIR>          Users
10/28/2016  11:20 AM    <DIR>          Windows
           2 File(s)          1,956 bytes
           4 Dir(s)  21,259,096,064 bytes free
 ---> 01c7f3bef04f
Removing intermediate container a2c157f842f5
Successfully built 01c7f3bef04f
PS E:\myproject>
```

## Environment replacement

Environment variables (declared with [the `ENV` statement](#env)) can also be
used in certain instructions as variables to be interpreted by the
`Dockerfile`. Escapes are also handled for including variable-like syntax
into a statement literally.

Environment variables are notated in the `Dockerfile` either with
`$variable_name` or `${variable_name}`. They are treated equivalently and the
brace syntax is typically used to address issues with variable names with no
whitespace, like `${foo}_bar`.

The `${variable_name}` syntax also supports a few of the standard `bash`
modifiers as specified below:

- `${variable:-word}` indicates that if `variable` is set then the result
  will be that value. If `variable` is not set then `word` will be the result.
- `${variable:+word}` indicates that if `variable` is set then `word` will be
  the result, otherwise the result is the empty string.

In all cases, `word` can be any string, including additional environment
variables.

Escaping is possible by adding a `\` before the variable: `\$foo` or `\${foo}`,
for example, will translate to `$foo` and `${foo}` literals respectively.

Example (parsed representation is displayed after the `#`):

```dockerfile
FROM busybox
ENV FOO=/bar
WORKDIR ${FOO}   # WORKDIR /bar
ADD . $FOO       # ADD . /bar
COPY \$FOO /quux # COPY $FOO /quux
```

Environment variables are supported by the following list of instructions in
the `Dockerfile`:

- `ADD`
- `COPY`
- `ENV`
- `EXPOSE`
- `FROM`
- `LABEL`
- `STOPSIGNAL`
- `USER`
- `VOLUME`
- `WORKDIR`
- `ONBUILD` (when combined with one of the supported instructions above)

Environment variable substitution will use the same value for each variable
throughout the entire instruction. In other words, in this example:

```dockerfile
ENV abc=hello
ENV abc=bye def=$abc
ENV ghi=$abc
```

will result in `def` having a value of `hello`, not `bye`. However,
`ghi` will have a value of `bye` because it is not part of the same instruction
that set `abc` to `bye`.

## .dockerignore file

Before the docker CLI sends the context to the docker daemon, it looks
for a file named `.dockerignore` in the root directory of the context.
If this file exists, the CLI modifies the context to exclude files and
directories that match patterns in it.  This helps to avoid
unnecessarily sending large or sensitive files and directories to the
daemon and potentially adding them to images using `ADD` or `COPY`.

The CLI interprets the `.dockerignore` file as a newline-separated
list of patterns similar to the file globs of Unix shells.  For the
purposes of matching, the root of the context is considered to be both
the working and the root directory.  For example, the patterns
`/foo/bar` and `foo/bar` both exclude a file or directory named `bar`
in the `foo` subdirectory of `PATH` or in the root of the git
repository located at `URL`.  Neither excludes anything else.

If a line in `.dockerignore` file starts with `#` in column 1, then this line is
considered as a comment and is ignored before interpreted by the CLI.

Here is an example `.dockerignore` file:

```gitignore
# comment
*/temp*
*/*/temp*
temp?
```

This file causes the following build behavior:

| Rule        | Behavior                                                                                                                                                                                                       |
|:------------|:---------------------------------------------------------------------------------------------------------------------------------------------------------------------------------------------------------------|
| `# comment` | Ignored.                                                                                                                                                                                                       |
| `*/temp*`   | Exclude files and directories whose names start with `temp` in any immediate subdirectory of the root.  For example, the plain file `/somedir/temporary.txt` is excluded, as is the directory `/somedir/temp`. |
| `*/*/temp*` | Exclude files and directories starting with `temp` from any subdirectory that is two levels below the root. For example, `/somedir/subdir/temporary.txt` is excluded.                                          |
| `temp?`     | Exclude files and directories in the root directory whose names are a one-character extension of `temp`.  For example, `/tempa` and `/tempb` are excluded.                                                     |


Matching is done using Go's
[filepath.Match](https://golang.org/pkg/path/filepath#Match) rules.  A
preprocessing step removes leading and trailing whitespace and
eliminates `.` and `..` elements using Go's
[filepath.Clean](https://golang.org/pkg/path/filepath/#Clean).  Lines
that are blank after preprocessing are ignored.

Beyond Go's filepath.Match rules, Docker also supports a special
wildcard string `**` that matches any number of directories (including
zero). For example, `**/*.go` will exclude all files that end with `.go`
that are found in all directories, including the root of the build context.

Lines starting with `!` (exclamation mark) can be used to make exceptions
to exclusions.  The following is an example `.dockerignore` file that
uses this mechanism:

```gitignore
*.md
!README.md
```

All markdown files *except* `README.md` are excluded from the context.

The placement of `!` exception rules influences the behavior: the last
line of the `.dockerignore` that matches a particular file determines
whether it is included or excluded.  Consider the following example:

```gitignore
*.md
!README*.md
README-secret.md
```

No markdown files are included in the context except README files other than
`README-secret.md`.

Now consider this example:

```gitignore
*.md
README-secret.md
!README*.md
```

All of the README files are included.  The middle line has no effect because
`!README*.md` matches `README-secret.md` and comes last.

You can even use the `.dockerignore` file to exclude the `Dockerfile`
and `.dockerignore` files.  These files are still sent to the daemon
because it needs them to do its job.  But the `ADD` and `COPY` instructions
do not copy them to the image.

Finally, you may want to specify which files to include in the
context, rather than which to exclude. To achieve this, specify `*` as
the first pattern, followed by one or more `!` exception patterns.

> **Note**
>
> For historical reasons, the pattern `.` is ignored.

## FROM

```dockerfile
FROM [--platform=<platform>] <image> [AS <name>]
```

Or

```dockerfile
FROM [--platform=<platform>] <image>[:<tag>] [AS <name>]
```

Or

```dockerfile
FROM [--platform=<platform>] <image>[@<digest>] [AS <name>]
```

The `FROM` instruction initializes a new build stage and sets the
[*Base Image*](https://docs.docker.com/glossary/#base-image) for subsequent instructions. As such, a
valid `Dockerfile` must start with a `FROM` instruction. The image can be
any valid image – it is especially easy to start by **pulling an image** from
the [*Public Repositories*](https://docs.docker.com/docker-hub/repos/).

- `ARG` is the only instruction that may precede `FROM` in the `Dockerfile`.
  See [Understand how ARG and FROM interact](#understand-how-arg-and-from-interact).
- `FROM` can appear multiple times within a single `Dockerfile` to
  create multiple images or use one build stage as a dependency for another.
  Simply make a note of the last image ID output by the commit before each new
  `FROM` instruction. Each `FROM` instruction clears any state created by previous
  instructions.
- Optionally a name can be given to a new build stage by adding `AS name` to the
  `FROM` instruction. The name can be used in subsequent `FROM` and
  `COPY --from=<name>` instructions to refer to the image built in this stage.
- The `tag` or `digest` values are optional. If you omit either of them, the
  builder assumes a `latest` tag by default. The builder returns an error if it
  cannot find the `tag` value.

The optional `--platform` flag can be used to specify the platform of the image
in case `FROM` references a multi-platform image. For example, `linux/amd64`,
`linux/arm64`, or `windows/amd64`. By default, the target platform of the build
request is used. Global build arguments can be used in the value of this flag,
for example [automatic platform ARGs](#automatic-platform-args-in-the-global-scope)
allow you to force a stage to native build platform (`--platform=$BUILDPLATFORM`),
and use it to cross-compile to the target platform inside the stage.

### Understand how ARG and FROM interact

`FROM` instructions support variables that are declared by any `ARG`
instructions that occur before the first `FROM`.

```dockerfile
ARG  CODE_VERSION=latest
FROM base:${CODE_VERSION}
CMD  /code/run-app

FROM extras:${CODE_VERSION}
CMD  /code/run-extras
```

An `ARG` declared before a `FROM` is outside of a build stage, so it
can't be used in any instruction after a `FROM`. To use the default value of
an `ARG` declared before the first `FROM` use an `ARG` instruction without
a value inside of a build stage:

```dockerfile
ARG VERSION=latest
FROM busybox:$VERSION
ARG VERSION
RUN echo $VERSION > image_version
```

## RUN

RUN has 2 forms:

- `RUN <command>` (*shell* form, the command is run in a shell, which by
default is `/bin/sh -c` on Linux or `cmd /S /C` on Windows)
- `RUN ["executable", "param1", "param2"]` (*exec* form)

The `RUN` instruction will execute any commands in a new layer on top of the
current image and commit the results. The resulting committed image will be
used for the next step in the `Dockerfile`.

Layering `RUN` instructions and generating commits conforms to the core
concepts of Docker where commits are cheap and containers can be created from
any point in an image's history, much like source control.

The *exec* form makes it possible to avoid shell string munging, and to `RUN`
commands using a base image that does not contain the specified shell executable.

The default shell for the *shell* form can be changed using the `SHELL`
command.

In the *shell* form you can use a `\` (backslash) to continue a single
RUN instruction onto the next line. For example, consider these two lines:

```dockerfile
RUN /bin/bash -c 'source $HOME/.bashrc && \
echo $HOME'
```

Together they are equivalent to this single line:

```dockerfile
RUN /bin/bash -c 'source $HOME/.bashrc && echo $HOME'
```

To use a different shell, other than '/bin/sh', use the *exec* form passing in
the desired shell. For example:

```dockerfile
RUN ["/bin/bash", "-c", "echo hello"]
```

> **Note**
>
> The *exec* form is parsed as a JSON array, which means that
> you must use double-quotes (") around words not single-quotes (').

Unlike the *shell* form, the *exec* form does not invoke a command shell.
This means that normal shell processing does not happen. For example,
`RUN [ "echo", "$HOME" ]` will not do variable substitution on `$HOME`.
If you want shell processing then either use the *shell* form or execute
a shell directly, for example: `RUN [ "sh", "-c", "echo $HOME" ]`.
When using the exec form and executing a shell directly, as in the case for
the shell form, it is the shell that is doing the environment variable
expansion, not docker.

> **Note**
>
> In the *JSON* form, it is necessary to escape backslashes. This is
> particularly relevant on Windows where the backslash is the path separator.
> The following line would otherwise be treated as *shell* form due to not
> being valid JSON, and fail in an unexpected way:
>
> ```dockerfile
> RUN ["c:\windows\system32\tasklist.exe"]
> ```
> 
> The correct syntax for this example is:
>
> ```dockerfile
> RUN ["c:\\windows\\system32\\tasklist.exe"]
> ```

The cache for `RUN` instructions isn't invalidated automatically during
the next build. The cache for an instruction like
`RUN apt-get dist-upgrade -y` will be reused during the next build. The
cache for `RUN` instructions can be invalidated by using the `--no-cache`
flag, for example `docker build --no-cache`.

See the [`Dockerfile` Best Practices
guide](https://docs.docker.com/engine/userguide/eng-image/dockerfile_best-practices/) for more information.

The cache for `RUN` instructions can be invalidated by [`ADD`](#add) and [`COPY`](#copy) instructions.

## RUN --mount

> **Note**
>
> Added in [`docker/dockerfile:1.2`](#syntax)

`RUN --mount` allows you to create filesystem mounts that the build can access.
This can be used to:

- Create bind mount to the host filesystem or other build stages
- Access build secrets or ssh-agent sockets
- Use a persistent package management cache to speed up your build

Syntax: `--mount=[type=<TYPE>][,option=<value>[,option=<value>]...]`

### Mount types

| Type                                     | Description                                                                                               |
|------------------------------------------|-----------------------------------------------------------------------------------------------------------|
| [`bind`](#run---mounttypebind) (default) | Bind-mount context directories (read-only).                                                               |
| [`cache`](#run---mounttypecache)         | Mount a temporary directory to cache directories for compilers and package managers.                  |
| [`secret`](#run---mounttypesecret)       | Allow the build container to access secure files such as private keys without baking them into the image. |
| [`ssh`](#run---mounttypessh)             | Allow the build container to access SSH keys via SSH agents, with support for passphrases.                |

### RUN --mount=type=bind

This mount type allows binding files or directories to the build container. A
bind mount is read-only by default.

| Option               | Description                                                                          |
|----------------------|--------------------------------------------------------------------------------------|
| `target`[^1]         | Mount path.                                                                          |
| `source`             | Source path in the `from`. Defaults to the root of the `from`.                       |
| `from`               | Build stage or image name for the root of the source. Defaults to the build context. |
| `rw`,`readwrite`     | Allow writes on the mount. Written data will be discarded.                           |

### RUN --mount=type=cache

This mount type allows the build container to cache directories for compilers
and package managers.

| Option              | Description                                                                                                                                                                                                                                                                |
|---------------------|----------------------------------------------------------------------------------------------------------------------------------------------------------------------------------------------------------------------------------------------------------------------------|
| `id`                | Optional ID to identify separate/different caches. Defaults to value of `target`.                                                                                                                                                                                          |
| `target`[^1]        | Mount path.                                                                                                                                                                                                                                                                |
| `ro`,`readonly`     | Read-only if set.                                                                                                                                                                                                                                                          |
| `sharing`           | One of `shared`, `private`, or `locked`. Defaults to `shared`. A `shared` cache mount can be used concurrently by multiple writers. `private` creates a new mount if there are multiple writers. `locked` pauses the second writer until the first one releases the mount. |
| `from`              | Build stage to use as a base of the cache mount. Defaults to empty directory.                                                                                                                                                                                              |
| `source`            | Subpath in the `from` to mount. Defaults to the root of the `from`.                                                                                                                                                                                                        |
| `mode`              | File mode for new cache directory in octal. Default `0755`.                                                                                                                                                                                                                |
| `uid`               | User ID for new cache directory. Default `0`.                                                                                                                                                                                                                              |
| `gid`               | Group ID for new cache directory. Default `0`.                                                                                                                                                                                                                             |

Contents of the cache directories persists between builder invocations without
invalidating the instruction cache. Cache mounts should only be used for better
performance. Your build should work with any contents of the cache directory as
another build may overwrite the files or GC may clean it if more storage space
is needed.

#### Example: cache Go packages

```dockerfile
# syntax=docker/dockerfile:1
FROM golang
RUN --mount=type=cache,target=/root/.cache/go-build \
  go build ...
```

#### Example: cache apt packages

```dockerfile
# syntax=docker/dockerfile:1
FROM ubuntu
RUN rm -f /etc/apt/apt.conf.d/docker-clean; echo 'Binary::apt::APT::Keep-Downloaded-Packages "true";' > /etc/apt/apt.conf.d/keep-cache
RUN --mount=type=cache,target=/var/cache/apt,sharing=locked \
  --mount=type=cache,target=/var/lib/apt,sharing=locked \
  apt update && apt-get --no-install-recommends install -y gcc
```

Apt needs exclusive access to its data, so the caches use the option
`sharing=locked`, which will make sure multiple parallel builds using
the same cache mount will wait for each other and not access the same
cache files at the same time. You could also use `sharing=private` if
you prefer to have each build create another cache directory in this
case.

### RUN --mount=type=tmpfs

This mount type allows mounting tmpfs in the build container.

| Option              | Description                                           |
|---------------------|-------------------------------------------------------|
| `target`[^1]        | Mount path.                                           |
| `size`              | Specify an upper limit on the size of the filesystem. |

### RUN --mount=type=secret

This mount type allows the build container to access secure files such as
private keys without baking them into the image.

| Option              | Description                                                                                       |
|---------------------|---------------------------------------------------------------------------------------------------|
| `id`                | ID of the secret. Defaults to basename of the target path.                                        |
| `target`            | Mount path. Defaults to `/run/secrets/` + `id`.                                                   |
| `required`          | If set to `true`, the instruction errors out when the secret is unavailable. Defaults to `false`. |
| `mode`              | File mode for secret file in octal. Default `0400`.                                               |
| `uid`               | User ID for secret file. Default `0`.                                                             |
| `gid`               | Group ID for secret file. Default `0`.                                                            |

#### Example: access to S3

```dockerfile
# syntax=docker/dockerfile:1
FROM python:3
RUN pip install awscli
RUN --mount=type=secret,id=aws,target=/root/.aws/credentials \
  aws s3 cp s3://... ...
```

```console
$ docker buildx build --secret id=aws,src=$HOME/.aws/credentials .
```

### RUN --mount=type=ssh

This mount type allows the build container to access SSH keys via SSH agents,
with support for passphrases.

| Option              | Description                                                                                    |
|---------------------|------------------------------------------------------------------------------------------------|
| `id`                | ID of SSH agent socket or key. Defaults to "default".                                          |
| `target`            | SSH agent socket path. Defaults to `/run/buildkit/ssh_agent.${N}`.                             |
| `required`          | If set to `true`, the instruction errors out when the key is unavailable. Defaults to `false`. |
| `mode`              | File mode for socket in octal. Default `0600`.                                                 |
| `uid`               | User ID for socket. Default `0`.                                                               |
| `gid`               | Group ID for socket. Default `0`.                                                              |

#### Example: access to Gitlab

```dockerfile
# syntax=docker/dockerfile:1
FROM alpine
RUN apk add --no-cache openssh-client
RUN mkdir -p -m 0700 ~/.ssh && ssh-keyscan gitlab.com >> ~/.ssh/known_hosts
RUN --mount=type=ssh \
  ssh -q -T git@gitlab.com 2>&1 | tee /hello
# "Welcome to GitLab, @GITLAB_USERNAME_ASSOCIATED_WITH_SSHKEY" should be printed here
# with the type of build progress is defined as `plain`.
```

```console
$ eval $(ssh-agent)
$ ssh-add ~/.ssh/id_rsa
(Input your passphrase here)
$ docker buildx build --ssh default=$SSH_AUTH_SOCK .
```

You can also specify a path to `*.pem` file on the host directly instead of `$SSH_AUTH_SOCK`.
However, pem files with passphrases are not supported.

## RUN --network

> **Note**
>
> Added in [`docker/dockerfile:1.1`](#syntax)

`RUN --network` allows control over which networking environment the command
is run in.

Syntax: `--network=<TYPE>`

### Network types

| Type                                         | Description                            |
|----------------------------------------------|----------------------------------------|
| [`default`](#run---networkdefault) (default) | Run in the default network.            |
| [`none`](#run---networknone)                 | Run with no network access.            |
| [`host`](#run---networkhost)                 | Run in the host's network environment. |

### RUN --network=default

Equivalent to not supplying a flag at all, the command is run in the default
network for the build.

### RUN --network=none

The command is run with no network access (`lo` is still available, but is
isolated to this process)

#### Example: isolating external effects

```dockerfile
# syntax=docker/dockerfile:1
FROM python:3.6
ADD mypackage.tgz wheels/
RUN --network=none pip install --find-links wheels mypackage
```

`pip` will only be able to install the packages provided in the tarfile, which
can be controlled by an earlier build stage.

### RUN --network=host

The command is run in the host's network environment (similar to
`docker build --network=host`, but on a per-instruction basis)

> **Warning**
>
> The use of `--network=host` is protected by the `network.host` entitlement, 
> which needs to be enabled when starting the buildkitd daemon with
> `--allow-insecure-entitlement network.host` flag or in [buildkitd config](https://github.com/moby/buildkit/blob/master/docs/buildkitd.toml.md),
> and for a build request with [`--allow network.host` flag](https://docs.docker.com/engine/reference/commandline/buildx_build/#allow).
{:.warning}

## RUN --security

> **Note**
>
> Not yet available in stable syntax, use [`docker/dockerfile:1-labs`](#syntax) version.

### RUN --security=insecure

With `--security=insecure`, builder runs the command without sandbox in insecure
mode, which allows to run flows requiring elevated privileges (e.g. containerd).
This is equivalent to running `docker run --privileged`.

> **Warning**
>
> In order to access this feature, entitlement `security.insecure` should be
> enabled when starting the buildkitd daemon with
> `--allow-insecure-entitlement security.insecure` flag or in [buildkitd config](https://github.com/moby/buildkit/blob/master/docs/buildkitd.toml.md),
> and for a build request with [`--allow security.insecure` flag](https://docs.docker.com/engine/reference/commandline/buildx_build/#allow).
{:.warning}

#### Example: check entitlements

```dockerfile
# syntax=docker/dockerfile:1-labs
FROM ubuntu
RUN --security=insecure cat /proc/self/status | grep CapEff
```
```text
#84 0.093 CapEff:	0000003fffffffff
```

### RUN --security=sandbox

Default sandbox mode can be activated via `--security=sandbox`, but that is no-op.

## CMD

The `CMD` instruction has three forms:

- `CMD ["executable","param1","param2"]` (*exec* form, this is the preferred form)
- `CMD ["param1","param2"]` (as *default parameters to ENTRYPOINT*)
- `CMD command param1 param2` (*shell* form)

There can only be one `CMD` instruction in a `Dockerfile`. If you list more than one `CMD`
then only the last `CMD` will take effect.

**The main purpose of a `CMD` is to provide defaults for an executing
container.** These defaults can include an executable, or they can omit
the executable, in which case you must specify an `ENTRYPOINT`
instruction as well.

If `CMD` is used to provide default arguments for the `ENTRYPOINT` instruction,
both the `CMD` and `ENTRYPOINT` instructions should be specified with the JSON
array format.

> **Note**
>
> The *exec* form is parsed as a JSON array, which means that you must use
> double-quotes (") around words not single-quotes (').

Unlike the *shell* form, the *exec* form does not invoke a command shell.
This means that normal shell processing does not happen. For example,
`CMD [ "echo", "$HOME" ]` will not do variable substitution on `$HOME`.
If you want shell processing then either use the *shell* form or execute
a shell directly, for example: `CMD [ "sh", "-c", "echo $HOME" ]`.
When using the exec form and executing a shell directly, as in the case for
the shell form, it is the shell that is doing the environment variable
expansion, not docker.

When used in the shell or exec formats, the `CMD` instruction sets the command
to be executed when running the image.

If you use the *shell* form of the `CMD`, then the `<command>` will execute in
`/bin/sh -c`:

```dockerfile
FROM ubuntu
CMD echo "This is a test." | wc -
```

If you want to **run your** `<command>` **without a shell** then you must
express the command as a JSON array and give the full path to the executable.
**This array form is the preferred format of `CMD`.** Any additional parameters
must be individually expressed as strings in the array:

```dockerfile
FROM ubuntu
CMD ["/usr/bin/wc","--help"]
```

If you would like your container to run the same executable every time, then
you should consider using `ENTRYPOINT` in combination with `CMD`. See
[*ENTRYPOINT*](#entrypoint).

If the user specifies arguments to `docker run` then they will override the
default specified in `CMD`.

> **Note**
>
> Do not confuse `RUN` with `CMD`. `RUN` actually runs a command and commits
> the result; `CMD` does not execute anything at build time, but specifies
> the intended command for the image.

## LABEL

```dockerfile
LABEL <key>=<value> <key>=<value> <key>=<value> ...
```

The `LABEL` instruction adds metadata to an image. A `LABEL` is a
key-value pair. To include spaces within a `LABEL` value, use quotes and
backslashes as you would in command-line parsing. A few usage examples:

```dockerfile
LABEL "com.example.vendor"="ACME Incorporated"
LABEL com.example.label-with-value="foo"
LABEL version="1.0"
LABEL description="This text illustrates \
that label-values can span multiple lines."
```

An image can have more than one label. You can specify multiple labels on a
single line. Prior to Docker 1.10, this decreased the size of the final image,
but this is no longer the case. You may still choose to specify multiple labels
in a single instruction, in one of the following two ways:

```dockerfile
LABEL multi.label1="value1" multi.label2="value2" other="value3"
```

```dockerfile
LABEL multi.label1="value1" \
      multi.label2="value2" \
      other="value3"
```

> **Note**
> 
> Be sure to use double quotes and not single quotes. Particularly when you are
> using string interpolation (e.g. `LABEL example="foo-$ENV_VAR"`), single
> quotes will take the string as is without unpacking the variable's value.

Labels included in base or parent images (images in the `FROM` line) are
inherited by your image. If a label already exists but with a different value,
the most-recently-applied value overrides any previously-set value.

To view an image's labels, use the `docker image inspect` command. You can use
the `--format` option to show just the labels;
 
{% raw %}
```console
$ docker image inspect --format='{{json .Config.Labels}}' myimage
```
{% endraw %}

```json
{
  "com.example.vendor": "ACME Incorporated",
  "com.example.label-with-value": "foo",
  "version": "1.0",
  "description": "This text illustrates that label-values can span multiple lines.",
  "multi.label1": "value1",
  "multi.label2": "value2",
  "other": "value3"
}
```

## MAINTAINER (deprecated)

```dockerfile
MAINTAINER <name>
```

The `MAINTAINER` instruction sets the *Author* field of the generated images.
The `LABEL` instruction is a much more flexible version of this and you should use
it instead, as it enables setting any metadata you require, and can be viewed
easily, for example with `docker inspect`. To set a label corresponding to the
`MAINTAINER` field you could use:

```dockerfile
LABEL org.opencontainers.image.authors="SvenDowideit@home.org.au"
```

This will then be visible from `docker inspect` with the other labels.

## EXPOSE

```dockerfile
EXPOSE <port> [<port>/<protocol>...]
```

The `EXPOSE` instruction informs Docker that the container listens on the
specified network ports at runtime. You can specify whether the port listens on
TCP or UDP, and the default is TCP if the protocol is not specified.

The `EXPOSE` instruction does not actually publish the port. It functions as a
type of documentation between the person who builds the image and the person who
runs the container, about which ports are intended to be published. To actually
publish the port when running the container, use the `-p` flag on `docker run`
to publish and map one or more ports, or the `-P` flag to publish all exposed
ports and map them to high-order ports.

By default, `EXPOSE` assumes TCP. You can also specify UDP:

```dockerfile
EXPOSE 80/udp
```

To expose on both TCP and UDP, include two lines:

```dockerfile
EXPOSE 80/tcp
EXPOSE 80/udp
```

In this case, if you use `-P` with `docker run`, the port will be exposed once
for TCP and once for UDP. Remember that `-P` uses an ephemeral high-ordered host
port on the host, so the port will not be the same for TCP and UDP.

Regardless of the `EXPOSE` settings, you can override them at runtime by using
the `-p` flag. For example

```console
$ docker run -p 80:80/tcp -p 80:80/udp ...
```

To set up port redirection on the host system, see [using the -P flag](https://docs.docker.com/engine/reference/run/#expose-incoming-ports).
The `docker network` command supports creating networks for communication among
containers without the need to expose or publish specific ports, because the
containers connected to the network can communicate with each other over any
port. For detailed information, see the
[overview of this feature](https://docs.docker.com/engine/userguide/networking/).

## ENV

```dockerfile
ENV <key>=<value> ...
```

The `ENV` instruction sets the environment variable `<key>` to the value
`<value>`. This value will be in the environment for all subsequent instructions
in the build stage and can be [replaced inline](#environment-replacement) in
many as well. The value will be interpreted for other environment variables, so
quote characters will be removed if they are not escaped. Like command line parsing,
quotes and backslashes can be used to include spaces within values.

Example:

```dockerfile
ENV MY_NAME="John Doe"
ENV MY_DOG=Rex\ The\ Dog
ENV MY_CAT=fluffy
```

The `ENV` instruction allows for multiple `<key>=<value> ...` variables to be set
at one time, and the example below will yield the same net results in the final
image:

```dockerfile
ENV MY_NAME="John Doe" MY_DOG=Rex\ The\ Dog \
    MY_CAT=fluffy
```

The environment variables set using `ENV` will persist when a container is run
from the resulting image. You can view the values using `docker inspect`, and
change them using `docker run --env <key>=<value>`.

A stage inherits any environment variables that were set using `ENV` by its
parent stage or any ancestor. Refer [here](https://docs.docker.com/build/building/multi-stage/)
for more on multi-staged builds.

Environment variable persistence can cause unexpected side effects. For example,
setting `ENV DEBIAN_FRONTEND=noninteractive` changes the behavior of `apt-get`,
and may confuse users of your image.

If an environment variable is only needed during build, and not in the final
image, consider setting a value for a single command instead:

```dockerfile
RUN DEBIAN_FRONTEND=noninteractive apt-get update && apt-get install -y ...
```
 
Or using [`ARG`](#arg), which is not persisted in the final image:

```dockerfile
ARG DEBIAN_FRONTEND=noninteractive
RUN apt-get update && apt-get install -y ...
```

> **Alternative syntax**
>
> The `ENV` instruction also allows an alternative syntax `ENV <key> <value>`,
> omitting the `=`. For example:
>
> ```dockerfile
> ENV MY_VAR my-value
> ```
> 
> This syntax does not allow for multiple environment-variables to be set in a
> single `ENV` instruction, and can be confusing. For example, the following
> sets a single environment variable (`ONE`) with value `"TWO= THREE=world"`:
>
> ```dockerfile
> ENV ONE TWO= THREE=world
> ```
> 
> The alternative syntax is supported for backward compatibility, but discouraged
> for the reasons outlined above, and may be removed in a future release.

## ADD

ADD has two forms:

```dockerfile
ADD [--chown=<user>:<group>] [--chmod=<perms>] [--checksum=<checksum>] <src>... <dest>
ADD [--chown=<user>:<group>] [--chmod=<perms>] ["<src>",... "<dest>"]
```

The latter form is required for paths containing whitespace.

> **Note**
>
> The `--chown` and `--chmod` features are only supported on Dockerfiles used to build Linux containers,
> and will not work on Windows containers. Since user and group ownership concepts do
> not translate between Linux and Windows, the use of `/etc/passwd` and `/etc/group` for
> translating user and group names to IDs restricts this feature to only be viable
> for Linux OS-based containers.

> **Note**
>
> `--chmod` is supported since [Dockerfile 1.3](https://docs.docker.com/build/buildkit/dockerfile-frontend/).
> Only octal notation is currently supported. Non-octal support is tracked in
> [moby/buildkit#1951](https://github.com/moby/buildkit/issues/1951).

The `ADD` instruction copies new files, directories or remote file URLs from `<src>`
and adds them to the filesystem of the image at the path `<dest>`.

Multiple `<src>` resources may be specified but if they are files or
directories, their paths are interpreted as relative to the source of
the context of the build.

Each `<src>` may contain wildcards and matching will be done using Go's
[filepath.Match](https://golang.org/pkg/path/filepath#Match) rules. For example:

To add all files starting with "hom":

```dockerfile
ADD hom* /mydir/
```

In the example below, `?` is replaced with any single character, e.g., "home.txt".

```dockerfile
ADD hom?.txt /mydir/
```

The `<dest>` is an absolute path, or a path relative to `WORKDIR`, into which
the source will be copied inside the destination container.

The example below uses a relative path, and adds "test.txt" to `<WORKDIR>/relativeDir/`:

```dockerfile
ADD test.txt relativeDir/
```

Whereas this example uses an absolute path, and adds "test.txt" to `/absoluteDir/`

```dockerfile
ADD test.txt /absoluteDir/
```

When adding files or directories that contain special characters (such as `[`
and `]`), you need to escape those paths following the Golang rules to prevent
them from being treated as a matching pattern. For example, to add a file
named `arr[0].txt`, use the following;

```dockerfile
ADD arr[[]0].txt /mydir/
```


All new files and directories are created with a UID and GID of 0, unless the
optional `--chown` flag specifies a given username, groupname, or UID/GID
combination to request specific ownership of the content added. The
format of the `--chown` flag allows for either username and groupname strings
or direct integer UID and GID in any combination. Providing a username without
groupname or a UID without GID will use the same numeric UID as the GID. If a
username or groupname is provided, the container's root filesystem
`/etc/passwd` and `/etc/group` files will be used to perform the translation
from name to integer UID or GID respectively. The following examples show
valid definitions for the `--chown` flag:

```dockerfile
ADD --chown=55:mygroup files* /somedir/
ADD --chown=bin files* /somedir/
ADD --chown=1 files* /somedir/
ADD --chown=10:11 files* /somedir/
ADD --chown=myuser:mygroup --chmod=655 files* /somedir/
```

If the container root filesystem does not contain either `/etc/passwd` or
`/etc/group` files and either user or group names are used in the `--chown`
flag, the build will fail on the `ADD` operation. Using numeric IDs requires
no lookup and will not depend on container root filesystem content.

In the case where `<src>` is a remote file URL, the destination will
have permissions of 600. If the remote file being retrieved has an HTTP
`Last-Modified` header, the timestamp from that header will be used
to set the `mtime` on the destination file. However, like any other file
processed during an `ADD`, `mtime` will not be included in the determination
of whether or not the file has changed and the cache should be updated.

> **Note**
>
> If you build by passing a `Dockerfile` through STDIN (`docker
> build - < somefile`), there is no build context, so the `Dockerfile`
> can only contain a URL based `ADD` instruction. You can also pass a
> compressed archive through STDIN: (`docker build - < archive.tar.gz`),
> the `Dockerfile` at the root of the archive and the rest of the
> archive will be used as the context of the build.

If your URL files are protected using authentication, you need to use `RUN wget`,
`RUN curl` or use another tool from within the container as the `ADD` instruction
does not support authentication.

> **Note**
>
> The first encountered `ADD` instruction will invalidate the cache for all
> following instructions from the Dockerfile if the contents of `<src>` have
> changed. This includes invalidating the cache for `RUN` instructions.
> See the [`Dockerfile` Best Practices
guide – Leverage build cache](https://docs.docker.com/develop/develop-images/dockerfile_best-practices/#leverage-build-cache)
> for more information.


`ADD` obeys the following rules:

- The `<src>` path must be inside the *context* of the build;
  you cannot `ADD ../something /something`, because the first step of a
  `docker build` is to send the context directory (and subdirectories) to the
  docker daemon.

- If `<src>` is a URL and `<dest>` does not end with a trailing slash, then a
  file is downloaded from the URL and copied to `<dest>`.

- If `<src>` is a URL and `<dest>` does end with a trailing slash, then the
  filename is inferred from the URL and the file is downloaded to
  `<dest>/<filename>`. For instance, `ADD http://example.com/foobar /` would
  create the file `/foobar`. The URL must have a nontrivial path so that an
  appropriate filename can be discovered in this case (`http://example.com`
  will not work).

- If `<src>` is a directory, the entire contents of the directory are copied,
  including filesystem metadata.

> **Note**
>
> The directory itself is not copied, just its contents.

- If `<src>` is a *local* tar archive in a recognized compression format
  (identity, gzip, bzip2 or xz) then it is unpacked as a directory. Resources
  from *remote* URLs are **not** decompressed. When a directory is copied or
  unpacked, it has the same behavior as `tar -x`, the result is the union of:

    1. Whatever existed at the destination path and
    2. The contents of the source tree, with conflicts resolved in favor
       of "2." on a file-by-file basis.

  > **Note**
  >
  > Whether a file is identified as a recognized compression format or not
  > is done solely based on the contents of the file, not the name of the file.
  > For example, if an empty file happens to end with `.tar.gz` this will not
  > be recognized as a compressed file and **will not** generate any kind of
  > decompression error message, rather the file will simply be copied to the
  > destination.

- If `<src>` is any other kind of file, it is copied individually along with
  its metadata. In this case, if `<dest>` ends with a trailing slash `/`, it
  will be considered a directory and the contents of `<src>` will be written
  at `<dest>/base(<src>)`.

- If multiple `<src>` resources are specified, either directly or due to the
  use of a wildcard, then `<dest>` must be a directory, and it must end with
  a slash `/`.

- If `<dest>` does not end with a trailing slash, it will be considered a
  regular file and the contents of `<src>` will be written at `<dest>`.

- If `<dest>` doesn't exist, it is created along with all missing directories
  in its path.

### Verifying a remote file checksum `ADD --checksum=<checksum> <http src> <dest>`
> **Note**
>
> Not yet available in stable syntax, use [`docker/dockerfile:1-labs`](#syntax) version (`1.5-labs` or newer).

The checksum of a remote file can be verified with the `--checksum` flag:

```dockerfile
ADD --checksum=sha256:24454f830cdb571e2c4ad15481119c43b3cafd48dd869a9b2945d1036d1dc68d https://mirrors.edge.kernel.org/pub/linux/kernel/Historic/linux-0.01.tar.gz /
```

The `--checksum` flag only supports HTTP sources currently.

### Adding a git repository `ADD <git ref> <dir>`

> **Note**
>
> Not yet available in stable syntax, use [`docker/dockerfile:1-labs`](#syntax) version (`1.5-labs` or newer).

This form allows adding a git repository to an image directly, without using the `git` command inside the image:
```
ADD [--keep-git-dir=<boolean>] <git ref> <dir>
```

```dockerfile
# syntax=docker/dockerfile:1-labs
FROM alpine
ADD --keep-git-dir=true https://github.com/moby/buildkit.git#v0.10.1 /buildkit
```

The `--keep-git-dir=true` flag adds the `.git` directory. This flag defaults to false.

### Adding a private git repository

To add a private repo via SSH, create a Dockerfile with the following form:

```dockerfile
# syntax=docker/dockerfile:1-labs
FROM alpine
ADD git@git.example.com:foo/bar.git /bar
```

This Dockerfile can be built with `docker build --ssh` or `buildctl build --ssh`, e.g.,

```console
$ docker build --ssh default
```

```console
$ buildctl build --frontend=dockerfile.v0 --local context=. --local dockerfile=. --ssh default
```

## ADD --link

See [`COPY --link`](#copy---link).

## COPY

COPY has two forms:

```dockerfile
COPY [--chown=<user>:<group>] [--chmod=<perms>] <src>... <dest>
COPY [--chown=<user>:<group>] [--chmod=<perms>] ["<src>",... "<dest>"]
```

This latter form is required for paths containing whitespace

> **Note**
>
> The `--chown` and `--chmod` features are only supported on Dockerfiles used to build Linux containers,
> and will not work on Windows containers. Since user and group ownership concepts do
> not translate between Linux and Windows, the use of `/etc/passwd` and `/etc/group` for
> translating user and group names to IDs restricts this feature to only be viable for
> Linux OS-based containers.

The `COPY` instruction copies new files or directories from `<src>`
and adds them to the filesystem of the container at the path `<dest>`.

Multiple `<src>` resources may be specified but the paths of files and
directories will be interpreted as relative to the source of the context
of the build.

Each `<src>` may contain wildcards and matching will be done using Go's
[filepath.Match](https://golang.org/pkg/path/filepath#Match) rules. For example:

To add all files starting with "hom":

```dockerfile
COPY hom* /mydir/
```

In the example below, `?` is replaced with any single character, e.g., "home.txt".

```dockerfile
COPY hom?.txt /mydir/
```

The `<dest>` is an absolute path, or a path relative to `WORKDIR`, into which
the source will be copied inside the destination container.

The example below uses a relative path, and adds "test.txt" to `<WORKDIR>/relativeDir/`:

```dockerfile
COPY test.txt relativeDir/
```

Whereas this example uses an absolute path, and adds "test.txt" to `/absoluteDir/`

```dockerfile
COPY test.txt /absoluteDir/
```

When copying files or directories that contain special characters (such as `[`
and `]`), you need to escape those paths following the Golang rules to prevent
them from being treated as a matching pattern. For example, to copy a file
named `arr[0].txt`, use the following;

```dockerfile
COPY arr[[]0].txt /mydir/
```

All new files and directories are created with a UID and GID of 0, unless the
optional `--chown` flag specifies a given username, groupname, or UID/GID
combination to request specific ownership of the copied content. The
format of the `--chown` flag allows for either username and groupname strings
or direct integer UID and GID in any combination. Providing a username without
groupname or a UID without GID will use the same numeric UID as the GID. If a
username or groupname is provided, the container's root filesystem
`/etc/passwd` and `/etc/group` files will be used to perform the translation
from name to integer UID or GID respectively. The following examples show
valid definitions for the `--chown` flag:

```dockerfile
COPY --chown=55:mygroup files* /somedir/
COPY --chown=bin files* /somedir/
COPY --chown=1 files* /somedir/
COPY --chown=10:11 files* /somedir/
COPY --chown=myuser:mygroup --chmod=644 files* /somedir/
```

If the container root filesystem does not contain either `/etc/passwd` or
`/etc/group` files and either user or group names are used in the `--chown`
flag, the build will fail on the `COPY` operation. Using numeric IDs requires
no lookup and does not depend on container root filesystem content.

> **Note**
>
> If you build using STDIN (`docker build - < somefile`), there is no
> build context, so `COPY` can't be used.

Optionally `COPY` accepts a flag `--from=<name>` that can be used to set
the source location to a previous build stage (created with `FROM .. AS <name>`)
that will be used instead of a build context sent by the user. In case a build
stage with a specified name can't be found an image with the same name is
attempted to be used instead.

`COPY` obeys the following rules:

- The `<src>` path must be inside the *context* of the build;
  you cannot `COPY ../something /something`, because the first step of a
  `docker build` is to send the context directory (and subdirectories) to the
  docker daemon.

- If `<src>` is a directory, the entire contents of the directory are copied,
  including filesystem metadata.

> **Note**
>
> The directory itself is not copied, just its contents.

- If `<src>` is any other kind of file, it is copied individually along with
  its metadata. In this case, if `<dest>` ends with a trailing slash `/`, it
  will be considered a directory and the contents of `<src>` will be written
  at `<dest>/base(<src>)`.

- If multiple `<src>` resources are specified, either directly or due to the
  use of a wildcard, then `<dest>` must be a directory, and it must end with
  a slash `/`.

- If `<dest>` does not end with a trailing slash, it will be considered a
  regular file and the contents of `<src>` will be written at `<dest>`.

- If `<dest>` doesn't exist, it is created along with all missing directories
  in its path.
  
> **Note**
>
> The first encountered `COPY` instruction will invalidate the cache for all
> following instructions from the Dockerfile if the contents of `<src>` have
> changed. This includes invalidating the cache for `RUN` instructions.
> See the [`Dockerfile` Best Practices
guide – Leverage build cache](https://docs.docker.com/develop/develop-images/dockerfile_best-practices/#leverage-build-cache)
> for more information.

## COPY --link

> **Note**
>
> Added in [`docker/dockerfile:1.4`](#syntax)

Enabling this flag in `COPY` or `ADD` commands allows you to copy files with
enhanced semantics where your files remain independent on their own layer and
don't get invalidated when commands on previous layers are changed.

When `--link` is used your source files are copied into an empty destination
directory. That directory is turned into a layer that is linked on top of your
previous state.

```dockerfile
# syntax=docker/dockerfile:1
FROM alpine
COPY --link /foo /bar
```

Is equivalent of doing two builds:

```dockerfile
FROM alpine
```

and

```dockerfile
FROM scratch
COPY /foo /bar
```

and merging all the layers of both images together.

### Benefits of using `--link`

Use `--link` to reuse already built layers in subsequent builds with
`--cache-from` even if the previous layers have changed. This is especially
important for multi-stage builds where a `COPY --from` statement would
previously get invalidated if any previous commands in the same stage changed,
causing the need to rebuild the intermediate stages again. With `--link` the
layer the previous build generated is reused and merged on top of the new
layers. This also means you can easily rebase your images when the base images
receive updates, without having to execute the whole build again. In backends
that support it, BuildKit can do this rebase action without the need to push or
pull any layers between the client and the registry. BuildKit will detect this
case and only create new image manifest that contains the new layers and old
layers in correct order.

The same behavior where BuildKit can avoid pulling down the base image can also
happen when using `--link` and no other commands that would require access to
the files in the base image. In that case BuildKit will only build the layers
for the `COPY` commands and push them to the registry directly on top of the
layers of the base image.

### Incompatibilities with `--link=false`

When using `--link` the `COPY/ADD` commands are not allowed to read any files
from the previous state. This means that if in previous state the destination
directory was a path that contained a symlink, `COPY/ADD` can not follow it.
In the final image the destination path created with `--link` will always be a
path containing only directories.

If you don't rely on the behavior of following symlinks in the destination
path, using `--link` is always recommended. The performance of `--link` is
equivalent or better than the default behavior and, it creates much better
conditions for cache reuse.

## ENTRYPOINT

ENTRYPOINT has two forms:

The *exec* form, which is the preferred form:

```dockerfile
ENTRYPOINT ["executable", "param1", "param2"]
```

The *shell* form:

```dockerfile
ENTRYPOINT command param1 param2
```

An `ENTRYPOINT` allows you to configure a container that will run as an executable.

For example, the following starts nginx with its default content, listening
on port 80:

```console
$ docker run -i -t --rm -p 80:80 nginx
```

Command line arguments to `docker run <image>` will be appended after all
elements in an *exec* form `ENTRYPOINT`, and will override all elements specified
using `CMD`.
This allows arguments to be passed to the entry point, i.e., `docker run <image> -d`
will pass the `-d` argument to the entry point.
You can override the `ENTRYPOINT` instruction using the `docker run --entrypoint`
flag.

The *shell* form prevents any `CMD` or `run` command line arguments from being
used, but has the disadvantage that your `ENTRYPOINT` will be started as a
subcommand of `/bin/sh -c`, which does not pass signals.
This means that the executable will not be the container's `PID 1` - and
will _not_ receive Unix signals - so your executable will not receive a
`SIGTERM` from `docker stop <container>`.

Only the last `ENTRYPOINT` instruction in the `Dockerfile` will have an effect.

### Exec form ENTRYPOINT example

You can use the *exec* form of `ENTRYPOINT` to set fairly stable default commands
and arguments and then use either form of `CMD` to set additional defaults that
are more likely to be changed.

```dockerfile
FROM ubuntu
ENTRYPOINT ["top", "-b"]
CMD ["-c"]
```

When you run the container, you can see that `top` is the only process:

```console
$ docker run -it --rm --name test  top -H

top - 08:25:00 up  7:27,  0 users,  load average: 0.00, 0.01, 0.05
Threads:   1 total,   1 running,   0 sleeping,   0 stopped,   0 zombie
%Cpu(s):  0.1 us,  0.1 sy,  0.0 ni, 99.7 id,  0.0 wa,  0.0 hi,  0.0 si,  0.0 st
KiB Mem:   2056668 total,  1616832 used,   439836 free,    99352 buffers
KiB Swap:  1441840 total,        0 used,  1441840 free.  1324440 cached Mem

  PID USER      PR  NI    VIRT    RES    SHR S %CPU %MEM     TIME+ COMMAND
    1 root      20   0   19744   2336   2080 R  0.0  0.1   0:00.04 top
```

To examine the result further, you can use `docker exec`:

```console
$ docker exec -it test ps aux

USER       PID %CPU %MEM    VSZ   RSS TTY      STAT START   TIME COMMAND
root         1  2.6  0.1  19752  2352 ?        Ss+  08:24   0:00 top -b -H
root         7  0.0  0.1  15572  2164 ?        R+   08:25   0:00 ps aux
```

And you can gracefully request `top` to shut down using `docker stop test`.

The following `Dockerfile` shows using the `ENTRYPOINT` to run Apache in the
foreground (i.e., as `PID 1`):

```dockerfile
FROM debian:stable
RUN apt-get update && apt-get install -y --force-yes apache2
EXPOSE 80 443
VOLUME ["/var/www", "/var/log/apache2", "/etc/apache2"]
ENTRYPOINT ["/usr/sbin/apache2ctl", "-D", "FOREGROUND"]
```

If you need to write a starter script for a single executable, you can ensure that
the final executable receives the Unix signals by using `exec` and `gosu`
commands:

```bash
#!/usr/bin/env bash
set -e

if [ "$1" = 'postgres' ]; then
    chown -R postgres "$PGDATA"

    if [ -z "$(ls -A "$PGDATA")" ]; then
        gosu postgres initdb
    fi

    exec gosu postgres "$@"
fi

exec "$@"
```

Lastly, if you need to do some extra cleanup (or communicate with other containers)
on shutdown, or are co-ordinating more than one executable, you may need to ensure
that the `ENTRYPOINT` script receives the Unix signals, passes them on, and then
does some more work:

```bash
#!/bin/sh
# Note: I've written this using sh so it works in the busybox container too

# USE the trap if you need to also do manual cleanup after the service is stopped,
#     or need to start multiple services in the one container
trap "echo TRAPed signal" HUP INT QUIT TERM

# start service in background here
/usr/sbin/apachectl start

echo "[hit enter key to exit] or run 'docker stop <container>'"
read

# stop service and clean up here
echo "stopping apache"
/usr/sbin/apachectl stop

echo "exited $0"
```

If you run this image with `docker run -it --rm -p 80:80 --name test apache`,
you can then examine the container's processes with `docker exec`, or `docker top`,
and then ask the script to stop Apache:

```console
$ docker exec -it test ps aux

USER       PID %CPU %MEM    VSZ   RSS TTY      STAT START   TIME COMMAND
root         1  0.1  0.0   4448   692 ?        Ss+  00:42   0:00 /bin/sh /run.sh 123 cmd cmd2
root        19  0.0  0.2  71304  4440 ?        Ss   00:42   0:00 /usr/sbin/apache2 -k start
www-data    20  0.2  0.2 360468  6004 ?        Sl   00:42   0:00 /usr/sbin/apache2 -k start
www-data    21  0.2  0.2 360468  6000 ?        Sl   00:42   0:00 /usr/sbin/apache2 -k start
root        81  0.0  0.1  15572  2140 ?        R+   00:44   0:00 ps aux

$ docker top test

PID                 USER                COMMAND
10035               root                {run.sh} /bin/sh /run.sh 123 cmd cmd2
10054               root                /usr/sbin/apache2 -k start
10055               33                  /usr/sbin/apache2 -k start
10056               33                  /usr/sbin/apache2 -k start

$ /usr/bin/time docker stop test

test
real	0m 0.27s
user	0m 0.03s
sys	0m 0.03s
```

> **Note**
>
> You can override the `ENTRYPOINT` setting using `--entrypoint`,
> but this can only set the binary to *exec* (no `sh -c` will be used).

> **Note**
>
> The *exec* form is parsed as a JSON array, which means that
> you must use double-quotes (") around words not single-quotes (').

Unlike the *shell* form, the *exec* form does not invoke a command shell.
This means that normal shell processing does not happen. For example,
`ENTRYPOINT [ "echo", "$HOME" ]` will not do variable substitution on `$HOME`.
If you want shell processing then either use the *shell* form or execute
a shell directly, for example: `ENTRYPOINT [ "sh", "-c", "echo $HOME" ]`.
When using the exec form and executing a shell directly, as in the case for
the shell form, it is the shell that is doing the environment variable
expansion, not docker.

### Shell form ENTRYPOINT example

You can specify a plain string for the `ENTRYPOINT` and it will execute in `/bin/sh -c`.
This form will use shell processing to substitute shell environment variables,
and will ignore any `CMD` or `docker run` command line arguments.
To ensure that `docker stop` will signal any long running `ENTRYPOINT` executable
correctly, you need to remember to start it with `exec`:

```dockerfile
FROM ubuntu
ENTRYPOINT exec top -b
```

When you run this image, you'll see the single `PID 1` process:

```console
$ docker run -it --rm --name test top

Mem: 1704520K used, 352148K free, 0K shrd, 0K buff, 140368121167873K cached
CPU:   5% usr   0% sys   0% nic  94% idle   0% io   0% irq   0% sirq
Load average: 0.08 0.03 0.05 2/98 6
  PID  PPID USER     STAT   VSZ %VSZ %CPU COMMAND
    1     0 root     R     3164   0%   0% top -b
```

Which exits cleanly on `docker stop`:

```console
$ /usr/bin/time docker stop test

test
real	0m 0.20s
user	0m 0.02s
sys	0m 0.04s
```

If you forget to add `exec` to the beginning of your `ENTRYPOINT`:

```dockerfile
FROM ubuntu
ENTRYPOINT top -b
CMD -- --ignored-param1
```

You can then run it (giving it a name for the next step):

```console
$ docker run -it --name test top --ignored-param2

top - 13:58:24 up 17 min,  0 users,  load average: 0.00, 0.00, 0.00
Tasks:   2 total,   1 running,   1 sleeping,   0 stopped,   0 zombie
%Cpu(s): 16.7 us, 33.3 sy,  0.0 ni, 50.0 id,  0.0 wa,  0.0 hi,  0.0 si,  0.0 st
MiB Mem :   1990.8 total,   1354.6 free,    231.4 used,    404.7 buff/cache
MiB Swap:   1024.0 total,   1024.0 free,      0.0 used.   1639.8 avail Mem

  PID USER      PR  NI    VIRT    RES    SHR S  %CPU  %MEM     TIME+ COMMAND
    1 root      20   0    2612    604    536 S   0.0   0.0   0:00.02 sh
    6 root      20   0    5956   3188   2768 R   0.0   0.2   0:00.00 top
```

You can see from the output of `top` that the specified `ENTRYPOINT` is not `PID 1`.

If you then run `docker stop test`, the container will not exit cleanly - the
`stop` command will be forced to send a `SIGKILL` after the timeout:

```console
$ docker exec -it test ps waux

USER       PID %CPU %MEM    VSZ   RSS TTY      STAT START   TIME COMMAND
root         1  0.4  0.0   2612   604 pts/0    Ss+  13:58   0:00 /bin/sh -c top -b --ignored-param2
root         6  0.0  0.1   5956  3188 pts/0    S+   13:58   0:00 top -b
root         7  0.0  0.1   5884  2816 pts/1    Rs+  13:58   0:00 ps waux

$ /usr/bin/time docker stop test

test
real	0m 10.19s
user	0m 0.04s
sys	0m 0.03s
```

### Understand how CMD and ENTRYPOINT interact

Both `CMD` and `ENTRYPOINT` instructions define what command gets executed when running a container.
There are few rules that describe their co-operation.

1. Dockerfile should specify at least one of `CMD` or `ENTRYPOINT` commands.

2. `ENTRYPOINT` should be defined when using the container as an executable.

3. `CMD` should be used as a way of defining default arguments for an `ENTRYPOINT` command
or for executing an ad-hoc command in a container.

4. `CMD` will be overridden when running the container with alternative arguments.

The table below shows what command is executed for different `ENTRYPOINT` / `CMD` combinations:

|                                | No ENTRYPOINT              | ENTRYPOINT exec_entry p1_entry | ENTRYPOINT ["exec_entry", "p1_entry"]          |
|:-------------------------------|:---------------------------|:-------------------------------|:-----------------------------------------------|
| **No CMD**                     | *error, not allowed*       | /bin/sh -c exec_entry p1_entry | exec_entry p1_entry                            |
| **CMD ["exec_cmd", "p1_cmd"]** | exec_cmd p1_cmd            | /bin/sh -c exec_entry p1_entry | exec_entry p1_entry exec_cmd p1_cmd            |
| **CMD exec_cmd p1_cmd**        | /bin/sh -c exec_cmd p1_cmd | /bin/sh -c exec_entry p1_entry | exec_entry p1_entry /bin/sh -c exec_cmd p1_cmd |

> **Note**
>
> If `CMD` is defined from the base image, setting `ENTRYPOINT` will
> reset `CMD` to an empty value. In this scenario, `CMD` must be defined in the
> current image to have a value.

## VOLUME

```dockerfile
VOLUME ["/data"]
```

The `VOLUME` instruction creates a mount point with the specified name
and marks it as holding externally mounted volumes from native host or other
containers. The value can be a JSON array, `VOLUME ["/var/log/"]`, or a plain
string with multiple arguments, such as `VOLUME /var/log` or `VOLUME /var/log
/var/db`. For more information/examples and mounting instructions via the
Docker client, refer to
[*Share Directories via Volumes*](https://docs.docker.com/storage/volumes/)
documentation.

The `docker run` command initializes the newly created volume with any data
that exists at the specified location within the base image. For example,
consider the following Dockerfile snippet:

```dockerfile
FROM ubuntu
RUN mkdir /myvol
RUN echo "hello world" > /myvol/greeting
VOLUME /myvol
```

This Dockerfile results in an image that causes `docker run` to
create a new mount point at `/myvol` and copy the  `greeting` file
into the newly created volume.

### Notes about specifying volumes

Keep the following things in mind about volumes in the `Dockerfile`.

- **Volumes on Windows-based containers**: When using Windows-based containers,
  the destination of a volume inside the container must be one of:

  - a non-existing or empty directory
  - a drive other than `C:`

- **Changing the volume from within the Dockerfile**: If any build steps change the
  data within the volume after it has been declared, those changes will be discarded.

- **JSON formatting**: The list is parsed as a JSON array.
  You must enclose words with double quotes (`"`) rather than single quotes (`'`).

- **The host directory is declared at container run-time**: The host directory
  (the mountpoint) is, by its nature, host-dependent. This is to preserve image
  portability, since a given host directory can't be guaranteed to be available
  on all hosts. For this reason, you can't mount a host directory from
  within the Dockerfile. The `VOLUME` instruction does not support specifying a `host-dir`
  parameter.  You must specify the mountpoint when you create or run the container.

## USER

```dockerfile
USER <user>[:<group>]
```

or

```dockerfile
USER <UID>[:<GID>]
```

The `USER` instruction sets the user name (or UID) and optionally the user
group (or GID) to use as the default user and group for the remainder of the
current stage. The specified user is used for `RUN` instructions and at
runtime, runs the relevant `ENTRYPOINT` and `CMD` commands.

> Note that when specifying a group for the user, the user will have _only_ the
> specified group membership. Any other configured group memberships will be ignored.

> **Warning**
>
> When the user doesn't have a primary group then the image (or the next
> instructions) will be run with the `root` group.
>
> On Windows, the user must be created first if it's not a built-in account.
> This can be done with the `net user` command called as part of a Dockerfile.

```dockerfile
FROM microsoft/windowsservercore
# Create Windows user in the container
RUN net user /add patrick
# Set it for subsequent commands
USER patrick
```

## WORKDIR

```dockerfile
WORKDIR /path/to/workdir
```

The `WORKDIR` instruction sets the working directory for any `RUN`, `CMD`,
`ENTRYPOINT`, `COPY` and `ADD` instructions that follow it in the `Dockerfile`.
If the `WORKDIR` doesn't exist, it will be created even if it's not used in any
subsequent `Dockerfile` instruction.

The `WORKDIR` instruction can be used multiple times in a `Dockerfile`. If a
relative path is provided, it will be relative to the path of the previous
`WORKDIR` instruction. For example:

```dockerfile
WORKDIR /a
WORKDIR b
WORKDIR c
RUN pwd
```

The output of the final `pwd` command in this `Dockerfile` would be `/a/b/c`.

The `WORKDIR` instruction can resolve environment variables previously set using
`ENV`. You can only use environment variables explicitly set in the `Dockerfile`.
For example:

```dockerfile
ENV DIRPATH=/path
WORKDIR $DIRPATH/$DIRNAME
RUN pwd
```

The output of the final `pwd` command in this `Dockerfile` would be
`/path/$DIRNAME`

If not specified, the default working directory is `/`. In practice, if you aren't building a Dockerfile from scratch (`FROM scratch`), 
the `WORKDIR` may likely be set by the base image you're using.

Therefore, to avoid unintended operations in unknown directories, it is best practice to set your `WORKDIR` explicitly.

## ARG

```dockerfile
ARG <name>[=<default value>]
```

The `ARG` instruction defines a variable that users can pass at build-time to
the builder with the `docker build` command using the `--build-arg <varname>=<value>`
flag. If a user specifies a build argument that was not
defined in the Dockerfile, the build outputs a warning.

```console
[Warning] One or more build-args [foo] were not consumed.
```

A Dockerfile may include one or more `ARG` instructions. For example,
the following is a valid Dockerfile:

```dockerfile
FROM busybox
ARG user1
ARG buildno
# ...
```

> **Warning:**
>
> It is not recommended to use build-time variables for passing secrets like
> GitHub keys, user credentials etc. Build-time variable values are visible to
> any user of the image with the `docker history` command.
> 
> Refer to the [`RUN --mount=type=secret`](#run---mounttypesecret) section to
> learn about secure ways to use secrets when building images.
{:.warning}

### Default values

An `ARG` instruction can optionally include a default value:

```dockerfile
FROM busybox
ARG user1=someuser
ARG buildno=1
# ...
```

If an `ARG` instruction has a default value and if there is no value passed
at build-time, the builder uses the default.

### Scope

An `ARG` variable definition comes into effect from the line on which it is
defined in the `Dockerfile` not from the argument's use on the command-line or
elsewhere.  For example, consider this Dockerfile:

```dockerfile
FROM busybox
USER ${username:-some_user}
ARG username
USER $username
# ...
```

A user builds this file by calling:

```console
$ docker build --build-arg username=what_user .
```

The `USER` at line 2 evaluates to `some_user` as the `username` variable is defined on the
subsequent line 3. The `USER` at line 4 evaluates to `what_user`, as the `username` argument is
defined and the `what_user` value was passed on the command line. Prior to its definition by an
`ARG` instruction, any use of a variable results in an empty string.

An `ARG` instruction goes out of scope at the end of the build
stage where it was defined. To use an argument in multiple stages, each stage must
include the `ARG` instruction.

```dockerfile
FROM busybox
ARG SETTINGS
RUN ./run/setup $SETTINGS

FROM busybox
ARG SETTINGS
RUN ./run/other $SETTINGS
```

### Using ARG variables

You can use an `ARG` or an `ENV` instruction to specify variables that are
available to the `RUN` instruction. Environment variables defined using the
`ENV` instruction always override an `ARG` instruction of the same name. Consider
this Dockerfile with an `ENV` and `ARG` instruction.

```dockerfile
FROM ubuntu
ARG CONT_IMG_VER
ENV CONT_IMG_VER=v1.0.0
RUN echo $CONT_IMG_VER
```

Then, assume this image is built with this command:

```console
$ docker build --build-arg CONT_IMG_VER=v2.0.1 .
```

In this case, the `RUN` instruction uses `v1.0.0` instead of the `ARG` setting
passed by the user:`v2.0.1` This behavior is similar to a shell
script where a locally scoped variable overrides the variables passed as
arguments or inherited from environment, from its point of definition.

Using the example above but a different `ENV` specification you can create more
useful interactions between `ARG` and `ENV` instructions:

```dockerfile
FROM ubuntu
ARG CONT_IMG_VER
ENV CONT_IMG_VER=${CONT_IMG_VER:-v1.0.0}
RUN echo $CONT_IMG_VER
```

Unlike an `ARG` instruction, `ENV` values are always persisted in the built
image. Consider a docker build without the `--build-arg` flag:

```console
$ docker build .
```

Using this Dockerfile example, `CONT_IMG_VER` is still persisted in the image but
its value would be `v1.0.0` as it is the default set in line 3 by the `ENV` instruction.

The variable expansion technique in this example allows you to pass arguments
from the command line and persist them in the final image by leveraging the
`ENV` instruction. Variable expansion is only supported for [a limited set of
Dockerfile instructions.](#environment-replacement)

### Predefined ARGs

Docker has a set of predefined `ARG` variables that you can use without a
corresponding `ARG` instruction in the Dockerfile.

- `HTTP_PROXY`
- `http_proxy`
- `HTTPS_PROXY`
- `https_proxy`
- `FTP_PROXY`
- `ftp_proxy`
- `NO_PROXY`
- `no_proxy`
- `ALL_PROXY`
- `all_proxy`

To use these, pass them on the command line using the `--build-arg` flag, for
example:

```console
$ docker build --build-arg HTTPS_PROXY=https://my-proxy.example.com .
```

By default, these pre-defined variables are excluded from the output of
`docker history`. Excluding them reduces the risk of accidentally leaking
sensitive authentication information in an `HTTP_PROXY` variable.

For example, consider building the following Dockerfile using
`--build-arg HTTP_PROXY=http://user:pass@proxy.lon.example.com`

```dockerfile
FROM ubuntu
RUN echo "Hello World"
```

In this case, the value of the `HTTP_PROXY` variable is not available in the
`docker history` and is not cached. If you were to change location, and your
proxy server changed to `http://user:pass@proxy.sfo.example.com`, a subsequent
build does not result in a cache miss.

If you need to override this behaviour then you may do so by adding an `ARG`
statement in the Dockerfile as follows:

```dockerfile
FROM ubuntu
ARG HTTP_PROXY
RUN echo "Hello World"
```

When building this Dockerfile, the `HTTP_PROXY` is preserved in the
`docker history`, and changing its value invalidates the build cache.

### Automatic platform ARGs in the global scope

This feature is only available when using the [BuildKit](https://docs.docker.com/build/buildkit/)
backend.

Docker predefines a set of `ARG` variables with information on the platform of
the node performing the build (build platform) and on the platform of the
resulting image (target platform). The target platform can be specified with
the `--platform` flag on `docker build`.

The following `ARG` variables are set automatically:

- `TARGETPLATFORM` - platform of the build result. Eg `linux/amd64`, `linux/arm/v7`, `windows/amd64`.
- `TARGETOS` - OS component of TARGETPLATFORM
- `TARGETARCH` - architecture component of TARGETPLATFORM
- `TARGETVARIANT` - variant component of TARGETPLATFORM
- `BUILDPLATFORM` - platform of the node performing the build.
- `BUILDOS` - OS component of BUILDPLATFORM
- `BUILDARCH` - architecture component of BUILDPLATFORM
- `BUILDVARIANT` - variant component of BUILDPLATFORM

These arguments are defined in the global scope so are not automatically
available inside build stages or for your `RUN` commands. To expose one of
these arguments inside the build stage redefine it without value.

For example:

```dockerfile
FROM alpine
ARG TARGETPLATFORM
RUN echo "I'm building for $TARGETPLATFORM"
```

### BuildKit built-in build args

<<<<<<< HEAD
| Arg                                   | Type   | Description                                                                                                                                                                                       |
|---------------------------------------|--------|---------------------------------------------------------------------------------------------------------------------------------------------------------------------------------------------------|
| `BUILDKIT_CACHE_MOUNT_NS`             | String | Set optional cache ID namespace.                                                                                                                                                                  |
| `BUILDKIT_CONTEXT_KEEP_GIT_DIR`       | Bool   | Trigger git context to keep the `.git` directory.                                                                                                                                                 |
| `BUILDKIT_BUILDINFO`                  | Bool   | Enable build info (default `true`).                                                                                                                                                               |
| `BUILDKIT_INLINE_BUILDINFO_ATTRS`[^2] | Bool   | Inline build info attributes in image config or not.                                                                                                                                              |
| `BUILDKIT_INLINE_CACHE`[^2]           | Bool   | Inline cache metadata to image config or not.                                                                                                                                                     |
| `BUILDKIT_MULTI_PLATFORM`             | Bool   | Opt into determnistic output regardless of multi-platform output or not.                                                                                                                          |
| `BUILDKIT_SANDBOX_HOSTNAME`           | String | Set the hostname (default `buildkitsandbox`)                                                                                                                                                      |
| `BUILDKIT_SYNTAX`                     | String | Set frontend image                                                                                                                                                                                |
| `SOURCE_DATE_EPOCH`                   | Int    | Set the UNIX timestamp for created image and layers. More info from [reproducible builds](https://reproducible-builds.org/docs/source-date-epoch/). Supported since Dockerfile 1.5, BuildKit 0.11 |

> **Warning**
>
> Build information along `BUILDKIT_BUILDINFO` and `BUILDKIT_INLINE_BUILDINFO_ATTRS`
> build args are deprecated and will be removed in the next release. See the [BuildKit Deprecated features page](https://github.com/moby/buildkit/blob/master/docs/deprecated.md)
> for status and alternative recommendation about this feature.
=======
| Arg                                   | Type   | Description                                                                                                                                                                                                    |
|---------------------------------------|--------|----------------------------------------------------------------------------------------------------------------------------------------------------------------------------------------------------------------|
| `BUILDKIT_CACHE_MOUNT_NS`             | String | Set optional cache ID namespace.                                                                                                                                                                               |
| `BUILDKIT_CONTEXT_KEEP_GIT_DIR`       | Bool   | Trigger git context to keep the `.git` directory.                                                                                                                                                              |
| `BUILDKIT_INLINE_CACHE`[^2]           | Bool   | Inline cache metadata to image config or not.                                                                                                                                                                  |
| `BUILDKIT_MULTI_PLATFORM`             | Bool   | Opt into determnistic output regardless of multi-platform output or not.                                                                                                                                       |
| `BUILDKIT_SANDBOX_HOSTNAME`           | String | Set the hostname (default `buildkitsandbox`)                                                                                                                                                                   |
| `BUILDKIT_SYNTAX`                     | String | Set frontend image                                                                                                                                                                                             |
| `SOURCE_DATE_EPOCH`                   | Int    | Set the UNIX timestamp for created image and layers. More info from [reproducible builds](https://reproducible-builds.org/docs/source-date-epoch/). Supported since Dockerfile 1.5, BuildKit 0.11              |
>>>>>>> 23d38a72

#### Example: keep `.git` dir

When using a Git context, `.git` dir is not kept on git checkouts. It can be
useful to keep it around if you want to retrieve git information during
your build:

```dockerfile
# syntax=docker/dockerfile:1
FROM alpine
WORKDIR /src
RUN --mount=target=. \
  make REVISION=$(git rev-parse HEAD) build
```

```console
$ docker build --build-arg BUILDKIT_CONTEXT_KEEP_GIT_DIR=1 https://github.com/user/repo.git#main
```

### Impact on build caching

`ARG` variables are not persisted into the built image as `ENV` variables are.
However, `ARG` variables do impact the build cache in similar ways. If a
Dockerfile defines an `ARG` variable whose value is different from a previous
build, then a "cache miss" occurs upon its first usage, not its definition. In
particular, all `RUN` instructions following an `ARG` instruction use the `ARG`
variable implicitly (as an environment variable), thus can cause a cache miss.
All predefined `ARG` variables are exempt from caching unless there is a
matching `ARG` statement in the `Dockerfile`.

For example, consider these two Dockerfile:

```dockerfile
FROM ubuntu
ARG CONT_IMG_VER
RUN echo $CONT_IMG_VER
```

```dockerfile
FROM ubuntu
ARG CONT_IMG_VER
RUN echo hello
```

If you specify `--build-arg CONT_IMG_VER=<value>` on the command line, in both
cases, the specification on line 2 does not cause a cache miss; line 3 does
cause a cache miss.`ARG CONT_IMG_VER` causes the RUN line to be identified
as the same as running `CONT_IMG_VER=<value> echo hello`, so if the `<value>`
changes, we get a cache miss.

Consider another example under the same command line:

```dockerfile
FROM ubuntu
ARG CONT_IMG_VER
ENV CONT_IMG_VER=$CONT_IMG_VER
RUN echo $CONT_IMG_VER
```

In this example, the cache miss occurs on line 3. The miss happens because
the variable's value in the `ENV` references the `ARG` variable and that
variable is changed through the command line. In this example, the `ENV`
command causes the image to include the value.

If an `ENV` instruction overrides an `ARG` instruction of the same name, like
this Dockerfile:

```dockerfile
FROM ubuntu
ARG CONT_IMG_VER
ENV CONT_IMG_VER=hello
RUN echo $CONT_IMG_VER
```

Line 3 does not cause a cache miss because the value of `CONT_IMG_VER` is a
constant (`hello`). As a result, the environment variables and values used on
the `RUN` (line 4) doesn't change between builds.

## ONBUILD

```dockerfile
ONBUILD <INSTRUCTION>
```

The `ONBUILD` instruction adds to the image a *trigger* instruction to
be executed at a later time, when the image is used as the base for
another build. The trigger will be executed in the context of the
downstream build, as if it had been inserted immediately after the
`FROM` instruction in the downstream `Dockerfile`.

Any build instruction can be registered as a trigger.

This is useful if you are building an image which will be used as a base
to build other images, for example an application build environment or a
daemon which may be customized with user-specific configuration.

For example, if your image is a reusable Python application builder, it
will require application source code to be added in a particular
directory, and it might require a build script to be called *after*
that. You can't just call `ADD` and `RUN` now, because you don't yet
have access to the application source code, and it will be different for
each application build. You could simply provide application developers
with a boilerplate `Dockerfile` to copy-paste into their application, but
that is inefficient, error-prone and difficult to update because it
mixes with application-specific code.

The solution is to use `ONBUILD` to register advance instructions to
run later, during the next build stage.

Here's how it works:

1. When it encounters an `ONBUILD` instruction, the builder adds a
   trigger to the metadata of the image being built. The instruction
   does not otherwise affect the current build.
2. At the end of the build, a list of all triggers is stored in the
   image manifest, under the key `OnBuild`. They can be inspected with
   the `docker inspect` command.
3. Later the image may be used as a base for a new build, using the
   `FROM` instruction. As part of processing the `FROM` instruction,
   the downstream builder looks for `ONBUILD` triggers, and executes
   them in the same order they were registered. If any of the triggers
   fail, the `FROM` instruction is aborted which in turn causes the
   build to fail. If all triggers succeed, the `FROM` instruction
   completes and the build continues as usual.
4. Triggers are cleared from the final image after being executed. In
   other words they are not inherited by "grand-children" builds.

For example you might add something like this:

```dockerfile
ONBUILD ADD . /app/src
ONBUILD RUN /usr/local/bin/python-build --dir /app/src
```

> **Warning**
>
> Chaining `ONBUILD` instructions using `ONBUILD ONBUILD` isn't allowed.

> **Warning**
>
> The `ONBUILD` instruction may not trigger `FROM` or `MAINTAINER` instructions.

## STOPSIGNAL

```dockerfile
STOPSIGNAL signal
```

The `STOPSIGNAL` instruction sets the system call signal that will be sent to the
container to exit. This signal can be a signal name in the format `SIG<NAME>`,
for instance `SIGKILL`, or an unsigned number that matches a position in the
kernel's syscall table, for instance `9`. The default is `SIGTERM` if not
defined.

The image's default stopsignal can be overridden per container, using the
`--stop-signal` flag on `docker run` and `docker create`.

## HEALTHCHECK

The `HEALTHCHECK` instruction has two forms:

- `HEALTHCHECK [OPTIONS] CMD command` (check container health by running a command inside the container)
- `HEALTHCHECK NONE` (disable any healthcheck inherited from the base image)

The `HEALTHCHECK` instruction tells Docker how to test a container to check that
it is still working. This can detect cases such as a web server that is stuck in
an infinite loop and unable to handle new connections, even though the server
process is still running.

When a container has a healthcheck specified, it has a _health status_ in
addition to its normal status. This status is initially `starting`. Whenever a
health check passes, it becomes `healthy` (whatever state it was previously in).
After a certain number of consecutive failures, it becomes `unhealthy`.

The options that can appear before `CMD` are:

- `--interval=DURATION` (default: `30s`)
- `--timeout=DURATION` (default: `30s`)
- `--start-period=DURATION` (default: `0s`)
- `--retries=N` (default: `3`)

The health check will first run **interval** seconds after the container is
started, and then again **interval** seconds after each previous check completes.

If a single run of the check takes longer than **timeout** seconds then the check
is considered to have failed.

It takes **retries** consecutive failures of the health check for the container
to be considered `unhealthy`.

**start period** provides initialization time for containers that need time to bootstrap.
Probe failure during that period will not be counted towards the maximum number of retries.
However, if a health check succeeds during the start period, the container is considered
started and all consecutive failures will be counted towards the maximum number of retries.

There can only be one `HEALTHCHECK` instruction in a Dockerfile. If you list
more than one then only the last `HEALTHCHECK` will take effect.

The command after the `CMD` keyword can be either a shell command (e.g. `HEALTHCHECK
CMD /bin/check-running`) or an _exec_ array (as with other Dockerfile commands;
see e.g. `ENTRYPOINT` for details).

The command's exit status indicates the health status of the container.
The possible values are:

- 0: success - the container is healthy and ready for use
- 1: unhealthy - the container is not working correctly
- 2: reserved - do not use this exit code

For example, to check every five minutes or so that a web-server is able to
serve the site's main page within three seconds:

```dockerfile
HEALTHCHECK --interval=5m --timeout=3s \
  CMD curl -f http://localhost/ || exit 1
```

To help debug failing probes, any output text (UTF-8 encoded) that the command writes
on stdout or stderr will be stored in the health status and can be queried with
`docker inspect`. Such output should be kept short (only the first 4096 bytes
are stored currently).

When the health status of a container changes, a `health_status` event is
generated with the new status.


## SHELL

```dockerfile
SHELL ["executable", "parameters"]
```

The `SHELL` instruction allows the default shell used for the *shell* form of
commands to be overridden. The default shell on Linux is `["/bin/sh", "-c"]`, and on
Windows is `["cmd", "/S", "/C"]`. The `SHELL` instruction *must* be written in JSON
form in a Dockerfile.

The `SHELL` instruction is particularly useful on Windows where there are
two commonly used and quite different native shells: `cmd` and `powershell`, as
well as alternate shells available including `sh`.

The `SHELL` instruction can appear multiple times. Each `SHELL` instruction overrides
all previous `SHELL` instructions, and affects all subsequent instructions. For example:

```dockerfile
FROM microsoft/windowsservercore

# Executed as cmd /S /C echo default
RUN echo default

# Executed as cmd /S /C powershell -command Write-Host default
RUN powershell -command Write-Host default

# Executed as powershell -command Write-Host hello
SHELL ["powershell", "-command"]
RUN Write-Host hello

# Executed as cmd /S /C echo hello
SHELL ["cmd", "/S", "/C"]
RUN echo hello
```

The following instructions can be affected by the `SHELL` instruction when the
*shell* form of them is used in a Dockerfile: `RUN`, `CMD` and `ENTRYPOINT`.

The following example is a common pattern found on Windows which can be
streamlined by using the `SHELL` instruction:

```dockerfile
RUN powershell -command Execute-MyCmdlet -param1 "c:\foo.txt"
```

The command invoked by docker will be:

```powershell
cmd /S /C powershell -command Execute-MyCmdlet -param1 "c:\foo.txt"
```

This is inefficient for two reasons. First, there is an un-necessary cmd.exe command
processor (aka shell) being invoked. Second, each `RUN` instruction in the *shell*
form requires an extra `powershell -command` prefixing the command.

To make this more efficient, one of two mechanisms can be employed. One is to
use the JSON form of the RUN command such as:

```dockerfile
RUN ["powershell", "-command", "Execute-MyCmdlet", "-param1 \"c:\\foo.txt\""]
```

While the JSON form is unambiguous and does not use the un-necessary cmd.exe,
it does require more verbosity through double-quoting and escaping. The alternate
mechanism is to use the `SHELL` instruction and the *shell* form,
making a more natural syntax for Windows users, especially when combined with
the `escape` parser directive:

```dockerfile
# escape=`

FROM microsoft/nanoserver
SHELL ["powershell","-command"]
RUN New-Item -ItemType Directory C:\Example
ADD Execute-MyCmdlet.ps1 c:\example\
RUN c:\example\Execute-MyCmdlet -sample 'hello world'
```

Resulting in:

```console
PS E:\myproject> docker build -t shell .

Sending build context to Docker daemon 4.096 kB
Step 1/5 : FROM microsoft/nanoserver
 ---> 22738ff49c6d
Step 2/5 : SHELL powershell -command
 ---> Running in 6fcdb6855ae2
 ---> 6331462d4300
Removing intermediate container 6fcdb6855ae2
Step 3/5 : RUN New-Item -ItemType Directory C:\Example
 ---> Running in d0eef8386e97


    Directory: C:\


Mode         LastWriteTime              Length Name
----         -------------              ------ ----
d-----       10/28/2016  11:26 AM              Example


 ---> 3f2fbf1395d9
Removing intermediate container d0eef8386e97
Step 4/5 : ADD Execute-MyCmdlet.ps1 c:\example\
 ---> a955b2621c31
Removing intermediate container b825593d39fc
Step 5/5 : RUN c:\example\Execute-MyCmdlet 'hello world'
 ---> Running in be6d8e63fe75
hello world
 ---> 8e559e9bf424
Removing intermediate container be6d8e63fe75
Successfully built 8e559e9bf424
PS E:\myproject>
```

The `SHELL` instruction could also be used to modify the way in which
a shell operates. For example, using `SHELL cmd /S /C /V:ON|OFF` on Windows, delayed
environment variable expansion semantics could be modified.

The `SHELL` instruction can also be used on Linux should an alternate shell be
required such as `zsh`, `csh`, `tcsh` and others.

## Here-Documents

> **Note**
>
> Added in [`docker/dockerfile:1.4`](#syntax)

Here-documents allow redirection of subsequent Dockerfile lines to the input of
`RUN` or `COPY` commands. If such command contains a [here-document](https://pubs.opengroup.org/onlinepubs/9699919799/utilities/V3_chap02.html#tag_18_07_04)
the Dockerfile considers the next lines until the line only containing a
here-doc delimiter as part of the same command.

### Example: Running a multi-line script

```dockerfile
# syntax=docker/dockerfile:1
FROM debian
RUN <<EOT bash
  set -ex
  apt-get update
  apt-get install -y vim
EOT
```

If the command only contains a here-document, its contents is evaluated with
the default shell.

```dockerfile
# syntax=docker/dockerfile:1
FROM debian
RUN <<EOT
  mkdir -p foo/bar
EOT
```

Alternatively, shebang header can be used to define an interpreter.

```dockerfile
# syntax=docker/dockerfile:1
FROM python:3.6
RUN <<EOT
#!/usr/bin/env python
print("hello world")
EOT
```

More complex examples may use multiple here-documents.

```dockerfile
# syntax=docker/dockerfile:1
FROM alpine
RUN <<FILE1 cat > file1 && <<FILE2 cat > file2
I am
first
FILE1
I am
second
FILE2
```

### Example: Creating inline files

In `COPY` commands source parameters can be replaced with here-doc indicators.
Regular here-doc [variable expansion and tab stripping rules](https://pubs.opengroup.org/onlinepubs/9699919799/utilities/V3_chap02.html#tag_18_07_04) apply.

```dockerfile
# syntax=docker/dockerfile:1
FROM alpine
ARG FOO=bar
COPY <<-EOT /app/foo
	hello ${FOO}
EOT
```

```dockerfile
# syntax=docker/dockerfile:1
FROM alpine
COPY <<-"EOT" /app/script.sh
	echo hello ${FOO}
EOT
RUN FOO=abc ash /app/script.sh
```

## Dockerfile examples

For examples of Dockerfiles, refer to:

- The ["build images" section](https://docs.docker.com/develop/develop-images/dockerfile_best-practices/)
- The ["get started" tutorial](https://docs.docker.com/get-started/)
- The [language-specific getting started guides](https://docs.docker.com/language/)

[^1]: Value required
[^2]: For Docker-integrated [BuildKit](https://docs.docker.com/build/buildkit/#getting-started) and `docker buildx build`<|MERGE_RESOLUTION|>--- conflicted
+++ resolved
@@ -63,13 +63,13 @@
 >     RUN echo hello
 > RUN echo world
 > ```
-> 
+>
 > ```dockerfile
 > # this is a comment-line
 > RUN echo hello
 > RUN echo world
 > ```
-> 
+>
 > Note however, that whitespace in instruction _arguments_, such as the commands
 > following `RUN`, are preserved, so the following example prints `    hello    world`
 > with leading whitespace as specified:
@@ -570,7 +570,7 @@
 > ```dockerfile
 > RUN ["c:\windows\system32\tasklist.exe"]
 > ```
-> 
+>
 > The correct syntax for this example is:
 >
 > ```dockerfile
@@ -796,7 +796,7 @@
 
 > **Warning**
 >
-> The use of `--network=host` is protected by the `network.host` entitlement, 
+> The use of `--network=host` is protected by the `network.host` entitlement,
 > which needs to be enabled when starting the buildkitd daemon with
 > `--allow-insecure-entitlement network.host` flag or in [buildkitd config](https://github.com/moby/buildkit/blob/master/docs/buildkitd.toml.md),
 > and for a build request with [`--allow network.host` flag](https://docs.docker.com/engine/reference/commandline/buildx_build/#allow).
@@ -939,7 +939,7 @@
 ```
 
 > **Note**
-> 
+>
 > Be sure to use double quotes and not single quotes. Particularly when you are
 > using string interpolation (e.g. `LABEL example="foo-$ENV_VAR"`), single
 > quotes will take the string as is without unpacking the variable's value.
@@ -950,7 +950,7 @@
 
 To view an image's labels, use the `docker image inspect` command. You can use
 the `--format` option to show just the labels;
- 
+
 {% raw %}
 ```console
 $ docker image inspect --format='{{json .Config.Labels}}' myimage
@@ -1083,7 +1083,7 @@
 ```dockerfile
 RUN DEBIAN_FRONTEND=noninteractive apt-get update && apt-get install -y ...
 ```
- 
+
 Or using [`ARG`](#arg), which is not persisted in the final image:
 
 ```dockerfile
@@ -1099,7 +1099,7 @@
 > ```dockerfile
 > ENV MY_VAR my-value
 > ```
-> 
+>
 > This syntax does not allow for multiple environment-variables to be set in a
 > single `ENV` instruction, and can be confusing. For example, the following
 > sets a single environment variable (`ONE`) with value `"TWO= THREE=world"`:
@@ -1107,7 +1107,7 @@
 > ```dockerfile
 > ENV ONE TWO= THREE=world
 > ```
-> 
+>
 > The alternative syntax is supported for backward compatibility, but discouraged
 > for the reasons outlined above, and may be removed in a future release.
 
@@ -1478,7 +1478,7 @@
 
 - If `<dest>` doesn't exist, it is created along with all missing directories
   in its path.
-  
+
 > **Note**
 >
 > The first encountered `COPY` instruction will invalidate the cache for all
@@ -1980,7 +1980,7 @@
 The output of the final `pwd` command in this `Dockerfile` would be
 `/path/$DIRNAME`
 
-If not specified, the default working directory is `/`. In practice, if you aren't building a Dockerfile from scratch (`FROM scratch`), 
+If not specified, the default working directory is `/`. In practice, if you aren't building a Dockerfile from scratch (`FROM scratch`),
 the `WORKDIR` may likely be set by the base image you're using.
 
 Therefore, to avoid unintended operations in unknown directories, it is best practice to set your `WORKDIR` explicitly.
@@ -2015,7 +2015,7 @@
 > It is not recommended to use build-time variables for passing secrets like
 > GitHub keys, user credentials etc. Build-time variable values are visible to
 > any user of the image with the `docker history` command.
-> 
+>
 > Refer to the [`RUN --mount=type=secret`](#run---mounttypesecret) section to
 > learn about secure ways to use secrets when building images.
 {:.warning}
@@ -2210,25 +2210,6 @@
 
 ### BuildKit built-in build args
 
-<<<<<<< HEAD
-| Arg                                   | Type   | Description                                                                                                                                                                                       |
-|---------------------------------------|--------|---------------------------------------------------------------------------------------------------------------------------------------------------------------------------------------------------|
-| `BUILDKIT_CACHE_MOUNT_NS`             | String | Set optional cache ID namespace.                                                                                                                                                                  |
-| `BUILDKIT_CONTEXT_KEEP_GIT_DIR`       | Bool   | Trigger git context to keep the `.git` directory.                                                                                                                                                 |
-| `BUILDKIT_BUILDINFO`                  | Bool   | Enable build info (default `true`).                                                                                                                                                               |
-| `BUILDKIT_INLINE_BUILDINFO_ATTRS`[^2] | Bool   | Inline build info attributes in image config or not.                                                                                                                                              |
-| `BUILDKIT_INLINE_CACHE`[^2]           | Bool   | Inline cache metadata to image config or not.                                                                                                                                                     |
-| `BUILDKIT_MULTI_PLATFORM`             | Bool   | Opt into determnistic output regardless of multi-platform output or not.                                                                                                                          |
-| `BUILDKIT_SANDBOX_HOSTNAME`           | String | Set the hostname (default `buildkitsandbox`)                                                                                                                                                      |
-| `BUILDKIT_SYNTAX`                     | String | Set frontend image                                                                                                                                                                                |
-| `SOURCE_DATE_EPOCH`                   | Int    | Set the UNIX timestamp for created image and layers. More info from [reproducible builds](https://reproducible-builds.org/docs/source-date-epoch/). Supported since Dockerfile 1.5, BuildKit 0.11 |
-
-> **Warning**
->
-> Build information along `BUILDKIT_BUILDINFO` and `BUILDKIT_INLINE_BUILDINFO_ATTRS`
-> build args are deprecated and will be removed in the next release. See the [BuildKit Deprecated features page](https://github.com/moby/buildkit/blob/master/docs/deprecated.md)
-> for status and alternative recommendation about this feature.
-=======
 | Arg                                   | Type   | Description                                                                                                                                                                                                    |
 |---------------------------------------|--------|----------------------------------------------------------------------------------------------------------------------------------------------------------------------------------------------------------------|
 | `BUILDKIT_CACHE_MOUNT_NS`             | String | Set optional cache ID namespace.                                                                                                                                                                               |
@@ -2238,7 +2219,6 @@
 | `BUILDKIT_SANDBOX_HOSTNAME`           | String | Set the hostname (default `buildkitsandbox`)                                                                                                                                                                   |
 | `BUILDKIT_SYNTAX`                     | String | Set frontend image                                                                                                                                                                                             |
 | `SOURCE_DATE_EPOCH`                   | Int    | Set the UNIX timestamp for created image and layers. More info from [reproducible builds](https://reproducible-builds.org/docs/source-date-epoch/). Supported since Dockerfile 1.5, BuildKit 0.11              |
->>>>>>> 23d38a72
 
 #### Example: keep `.git` dir
 
