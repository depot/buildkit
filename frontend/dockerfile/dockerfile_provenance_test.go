--- conflicted
+++ resolved
@@ -79,15 +79,6 @@
 					dockerui.DefaultLocalNameContext:    dir,
 				},
 				FrontendAttrs: map[string]string{
-<<<<<<< HEAD
-					"attest:provenance":                      provReq,
-					"build-arg:FOO":                          "bar",
-					"label:lbl":                              "abc",
-					"vcs:source":                             "https://user:pass@example.invalid/repo.git",
-					"vcs:revision":                           "123456",
-					"filename":                               "Dockerfile",
-					builder.DefaultLocalNameContext + ":foo": "https://foo:bar@example.invalid/foo.html",
-=======
 					"attest:provenance": provReq,
 					"build-arg:FOO":     "bar",
 					"label:lbl":         "abc",
@@ -95,7 +86,6 @@
 					"vcs:revision":      "123456",
 					"filename":          "Dockerfile",
 					dockerui.DefaultLocalNameContext + ":foo": "https://foo:bar@example.invalid/foo.html",
->>>>>>> 23d38a72
 				},
 				Exports: []client.ExportEntry{
 					{
@@ -886,8 +876,6 @@
 	require.True(t, pred.Invocation.Parameters.SSH[0].Optional)
 }
 
-<<<<<<< HEAD
-=======
 func testOCILayoutProvenance(t *testing.T, sb integration.Sandbox) {
 	integration.CheckFeatureCompat(t, sb, integration.FeatureProvenance)
 	ctx := sb.Context()
@@ -1023,7 +1011,6 @@
 	require.Equal(t, digest, material.Digest["sha256"])
 }
 
->>>>>>> 23d38a72
 func testNilProvenance(t *testing.T, sb integration.Sandbox) {
 	integration.CheckFeatureCompat(t, sb, integration.FeatureProvenance)
 	ctx := sb.Context()
@@ -1046,13 +1033,8 @@
 
 	_, err = f.Solve(sb.Context(), c, client.SolveOpt{
 		LocalDirs: map[string]string{
-<<<<<<< HEAD
-			builder.DefaultLocalNameDockerfile: dir,
-			builder.DefaultLocalNameContext:    dir,
-=======
 			dockerui.DefaultLocalNameDockerfile: dir,
 			dockerui.DefaultLocalNameContext:    dir,
->>>>>>> 23d38a72
 		},
 		FrontendAttrs: map[string]string{
 			"attest:provenance": "mode=max",
