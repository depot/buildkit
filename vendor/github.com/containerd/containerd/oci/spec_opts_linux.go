/*
   Copyright The containerd Authors.

   Licensed under the Apache License, Version 2.0 (the "License");
   you may not use this file except in compliance with the License.
   You may obtain a copy of the License at

       http://www.apache.org/licenses/LICENSE-2.0

   Unless required by applicable law or agreed to in writing, software
   distributed under the License is distributed on an "AS IS" BASIS,
   WITHOUT WARRANTIES OR CONDITIONS OF ANY KIND, either express or implied.
   See the License for the specific language governing permissions and
   limitations under the License.
*/

package oci

import (
	"context"

	"github.com/containerd/containerd/containers"
	"github.com/containerd/containerd/pkg/cap"
	specs "github.com/opencontainers/runtime-spec/specs-go"
)

// WithHostDevices adds all the hosts device nodes to the container's spec
func WithHostDevices(_ context.Context, _ Client, _ *containers.Container, s *Spec) error {
	setLinux(s)

	devs, err := HostDevices()
	if err != nil {
		return err
	}
	s.Linux.Devices = append(s.Linux.Devices, devs...)
	return nil
}

// WithDevices recursively adds devices from the passed in path and associated cgroup rules for that device.
// If devicePath is a dir it traverses the dir to add all devices in that dir.
// If devicePath is not a dir, it attempts to add the single device.
// If containerPath is not set then the device path is used for the container path.
func WithDevices(devicePath, containerPath, permissions string) SpecOpts {
	return func(_ context.Context, _ Client, _ *containers.Container, s *Spec) error {
		devs, err := getDevices(devicePath, containerPath)
		if err != nil {
			return err
		}
		for i := range devs {
			s.Linux.Devices = append(s.Linux.Devices, devs[i])
			s.Linux.Resources.Devices = append(s.Linux.Resources.Devices, specs.LinuxDeviceCgroup{
				Allow:  true,
				Type:   devs[i].Type,
				Major:  &devs[i].Major,
				Minor:  &devs[i].Minor,
				Access: permissions,
			})
		}
		return nil
	}
}

// WithAllCurrentCapabilities propagates the effective capabilities of the caller process to the container process.
// The capability set may differ from WithAllKnownCapabilities when running in a container.
var WithAllCurrentCapabilities = func(ctx context.Context, client Client, c *containers.Container, s *Spec) error {
	caps, err := cap.Current()
	if err != nil {
		return err
	}
	return WithCapabilities(caps)(ctx, client, c, s)
}

// WithAllKnownCapabilities sets all the known linux capabilities for the container process
var WithAllKnownCapabilities = func(ctx context.Context, client Client, c *containers.Container, s *Spec) error {
	caps := cap.Known()
	return WithCapabilities(caps)(ctx, client, c, s)
}

<<<<<<< HEAD
// WithoutRunMount removes the `/run` inside the spec
func WithoutRunMount(ctx context.Context, client Client, c *containers.Container, s *Spec) error {
	return WithoutMounts("/run")(ctx, client, c, s)
}

// WithRdt sets the container's RDT parameters
func WithRdt(closID, l3CacheSchema, memBwSchema string) SpecOpts {
	return func(ctx context.Context, _ Client, c *containers.Container, s *Spec) error {
		s.Linux.IntelRdt = &specs.LinuxIntelRdt{
			ClosID:        closID,
			L3CacheSchema: l3CacheSchema,
			MemBwSchema:   memBwSchema,
		}
		return nil
	}
}

=======
>>>>>>> 23d38a72
func escapeAndCombineArgs(args []string) string {
	panic("not supported")
}<|MERGE_RESOLUTION|>--- conflicted
+++ resolved
@@ -76,26 +76,6 @@
 	return WithCapabilities(caps)(ctx, client, c, s)
 }
 
-<<<<<<< HEAD
-// WithoutRunMount removes the `/run` inside the spec
-func WithoutRunMount(ctx context.Context, client Client, c *containers.Container, s *Spec) error {
-	return WithoutMounts("/run")(ctx, client, c, s)
-}
-
-// WithRdt sets the container's RDT parameters
-func WithRdt(closID, l3CacheSchema, memBwSchema string) SpecOpts {
-	return func(ctx context.Context, _ Client, c *containers.Container, s *Spec) error {
-		s.Linux.IntelRdt = &specs.LinuxIntelRdt{
-			ClosID:        closID,
-			L3CacheSchema: l3CacheSchema,
-			MemBwSchema:   memBwSchema,
-		}
-		return nil
-	}
-}
-
-=======
->>>>>>> 23d38a72
 func escapeAndCombineArgs(args []string) string {
 	panic("not supported")
 }