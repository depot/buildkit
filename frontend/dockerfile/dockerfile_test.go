package dockerfile

import (
	"archive/tar"
	"bytes"
	"context"
	"encoding/json"
	"fmt"
	"io"
	"net/http"
	"net/http/httptest"
	"os"
	"os/exec"
	"path"
	"path/filepath"
	"runtime"
	"sort"
	"strings"
	"testing"
	"time"

<<<<<<< HEAD
	// DEPOT: Using parallel gzip for faster image layer compression
	gzip "github.com/klauspost/pgzip"
=======
	v1 "github.com/moby/buildkit/cache/remotecache/v1"
>>>>>>> 23d38a72

	"github.com/containerd/containerd"
	"github.com/containerd/containerd/content"
	"github.com/containerd/containerd/content/local"
	"github.com/containerd/containerd/namespaces"
	"github.com/containerd/containerd/platforms"
	"github.com/containerd/containerd/snapshots"
	"github.com/containerd/continuity/fs/fstest"
	intoto "github.com/in-toto/in-toto-golang/in_toto"
	controlapi "github.com/moby/buildkit/api/services/control"
	"github.com/moby/buildkit/client"
	"github.com/moby/buildkit/client/llb"
	"github.com/moby/buildkit/frontend/dockerfile/builder"
	"github.com/moby/buildkit/frontend/dockerui"
	gateway "github.com/moby/buildkit/frontend/gateway/client"
	"github.com/moby/buildkit/frontend/subrequests"
	"github.com/moby/buildkit/identity"
	"github.com/moby/buildkit/session"
	"github.com/moby/buildkit/session/upload/uploadprovider"
	"github.com/moby/buildkit/solver/errdefs"
	"github.com/moby/buildkit/solver/pb"
	"github.com/moby/buildkit/util/contentutil"
	"github.com/moby/buildkit/util/iohelper"
	"github.com/moby/buildkit/util/testutil"
	"github.com/moby/buildkit/util/testutil/httpserver"
	"github.com/moby/buildkit/util/testutil/integration"
	digest "github.com/opencontainers/go-digest"
	ocispecs "github.com/opencontainers/image-spec/specs-go/v1"
	"github.com/pkg/errors"
	"github.com/stretchr/testify/require"
)

func init() {
	if integration.IsTestDockerd() {
		integration.InitDockerdWorker()
	} else {
		integration.InitOCIWorker()
		integration.InitContainerdWorker()
	}
}

var allTests = integration.TestFuncs(
	testCmdShell,
	testGlobalArg,
	testDockerfileDirs,
	testDockerfileInvalidCommand,
	testDockerfileADDFromURL,
	testDockerfileAddArchive,
	testDockerfileScratchConfig,
	testExportedHistory,
	testExposeExpansion,
	testUser,
	testUserAdditionalGids,
	testCacheReleased,
	testDockerignore,
	testDockerignoreInvalid,
	testDockerfileFromGit,
	testMultiStageImplicitFrom,
	testMultiStageCaseInsensitive,
	testLabels,
	testCacheImportExport,
	testImageManifestCacheImportExport,
	testReproducibleIDs,
	testImportExportReproducibleIDs,
	testNoCache,
	testDockerfileFromHTTP,
	testBuiltinArgs,
	testPullScratch,
	testSymlinkDestination,
	testHTTPDockerfile,
	testPlatformArgsImplicit,
	testPlatformArgsExplicit,
	testExportMultiPlatform,
	testQuotedMetaArgs,
	testIgnoreEntrypoint,
	testSymlinkedDockerfile,
	testEmptyWildcard,
	testWorkdirCreatesDir,
	testDockerfileAddArchiveWildcard,
	testCopyChownExistingDir,
	testCopyWildcardCache,
	testDockerignoreOverride,
	testTarExporter,
	testDefaultEnvWithArgs,
	testEnvEmptyFormatting,
	testCacheMultiPlatformImportExport,
	testOnBuildCleared,
	testFrontendUseForwardedSolveResults,
	testFrontendInputs,
	testErrorsSourceMap,
	testMultiArgs,
	testFrontendSubrequests,
	testDockefileCheckHostname,
	testDefaultShellAndPath,
	testDockerfileLowercase,
	testExportCacheLoop,
	testWildcardRenameCache,
	testDockerfileInvalidInstruction,
	testShmSize,
	testUlimit,
	testCgroupParent,
	testNamedImageContext,
	testNamedImageContextPlatform,
	testNamedImageContextTimestamps,
	testNamedImageContextScratch,
	testNamedLocalContext,
	testNamedOCILayoutContext,
	testNamedOCILayoutContextExport,
	testNamedInputContext,
	testNamedMultiplatformInputContext,
	testEmptyDestDir,
	testCopyChownCreateDest,
	testCopyThroughSymlinkContext,
	testCopyThroughSymlinkMultiStage,
	testCopySocket,
	testContextChangeDirToFile,
	testNoSnapshotLeak,
	testCopySymlinks,
	testCopyChown,
	testCopyChmod,
	testCopyOverrideFiles,
	testCopyVarSubstitution,
	testCopyWildcards,
	testCopyRelative,
	testAddURLChmod,
	testTarContext,
	testTarContextExternalDockerfile,
	testWorkdirUser,
	testWorkdirExists,
	testWorkdirCopyIgnoreRelative,
	testCopyFollowAllSymlinks,
	testDockerfileAddChownExpand,
	testSourceDateEpochWithoutExporter,
	testSBOMScannerImage,
	testProvenanceAttestation,
	testGitProvenanceAttestation,
	testMultiPlatformProvenance,
	testClientFrontendProvenance,
	testClientLLBProvenance,
	testSecretSSHProvenance,
<<<<<<< HEAD
=======
	testOCILayoutProvenance,
>>>>>>> 23d38a72
	testNilProvenance,
	testSBOMScannerArgs,
	testMultiPlatformWarnings,
	testNilContextInSolveGateway,
)

// Tests that depend on the `security.*` entitlements
var securityTests = []integration.Test{}

// Tests that depend on the `network.*` entitlements
var networkTests = []integration.Test{}

// Tests that depend on heredoc support
var heredocTests = []integration.Test{}

// Tests that depend on reproducible env
var reproTests = integration.TestFuncs(
	testReproSourceDateEpoch,
)

var opts []integration.TestOpt
var securityOpts []integration.TestOpt

type frontend interface {
	Solve(context.Context, *client.Client, client.SolveOpt, chan *client.SolveStatus) (*client.SolveResponse, error)
	SolveGateway(context.Context, gateway.Client, gateway.SolveRequest) (*gateway.Result, error)
	DFCmdArgs(string, string) (string, string)
	RequiresBuildctl(t *testing.T)
}

func init() {
	frontends := map[string]interface{}{}

	opts = []integration.TestOpt{
		integration.WithMirroredImages(integration.OfficialImages("busybox:latest")),
		integration.WithMatrix("frontend", frontends),
	}

	if os.Getenv("FRONTEND_BUILTIN_ONLY") == "1" {
		frontends["builtin"] = &builtinFrontend{}
	} else if os.Getenv("FRONTEND_CLIENT_ONLY") == "1" {
		frontends["client"] = &clientFrontend{}
	} else if gw := os.Getenv("FRONTEND_GATEWAY_ONLY"); gw != "" {
		name := "buildkit_test/" + identity.NewID() + ":latest"
		opts = append(opts, integration.WithMirroredImages(map[string]string{
			name: gw,
		}))
		frontends["gateway"] = &gatewayFrontend{gw: name}
	} else {
		frontends["builtin"] = &builtinFrontend{}
		frontends["client"] = &clientFrontend{}
	}
}

func TestIntegration(t *testing.T) {
	integration.Run(t, allTests, opts...)
	integration.Run(t, securityTests, append(append(opts, securityOpts...),
		integration.WithMatrix("security.insecure", map[string]interface{}{
			"granted": securityInsecureGranted,
			"denied":  securityInsecureDenied,
		}))...)
	integration.Run(t, networkTests, append(opts,
		integration.WithMatrix("network.host", map[string]interface{}{
			"granted": networkHostGranted,
			"denied":  networkHostDenied,
		}))...)
	integration.Run(t, heredocTests, opts...)
	integration.Run(t, outlineTests, opts...)
	integration.Run(t, targetsTests, opts...)

	integration.Run(t, reproTests, append(opts,
		// Only use the amd64 digest,  regardless to the host platform
<<<<<<< HEAD
		integration.WithMirroredImages(integration.OfficialImages("debian:bullseye-20230109-slim@sha256:1acb06a0c31fb467eb8327ad361f1091ab265e0bf26d452dea45dcb0c0ea5e75")))...)
=======
		integration.WithMirroredImages(map[string]string{
			"amd64/bullseye-20230109-slim": "docker.io/amd64/debian:bullseye-20230109-slim@sha256:1acb06a0c31fb467eb8327ad361f1091ab265e0bf26d452dea45dcb0c0ea5e75",
		}),
	)...)
>>>>>>> 23d38a72
}

func testDefaultEnvWithArgs(t *testing.T, sb integration.Sandbox) {
	f := getFrontend(t, sb)

	dockerfile := []byte(`
FROM busybox AS build
ARG my_arg
ENV my_arg "my_arg=${my_arg:-def_val}"
COPY myscript.sh myscript.sh
RUN ./myscript.sh $my_arg
FROM scratch
COPY --from=build /out /out
`)

	script := []byte(`
#!/usr/bin/env sh
echo -n $my_arg $1 > /out
`)

	dir, err := integration.Tmpdir(
		t,
		fstest.CreateFile("Dockerfile", dockerfile, 0600),
		fstest.CreateFile("myscript.sh", script, 0700),
	)
	require.NoError(t, err)

	c, err := client.New(sb.Context(), sb.Address())
	require.NoError(t, err)
	defer c.Close()

	destDir := t.TempDir()

	for _, x := range []struct {
		name          string
		frontendAttrs map[string]string
		expected      string
	}{
		{"nil", nil, "my_arg=def_val my_arg=def_val"},
		{"empty", map[string]string{"build-arg:my_arg": ""}, "my_arg=def_val my_arg=def_val"},
		{"override", map[string]string{"build-arg:my_arg": "override"}, "my_arg=override my_arg=override"},
	} {
		t.Run(x.name, func(t *testing.T) {
			_, err = f.Solve(sb.Context(), c, client.SolveOpt{
				FrontendAttrs: x.frontendAttrs,
				Exports: []client.ExportEntry{
					{
						Type:      client.ExporterLocal,
						OutputDir: destDir,
					},
				},
				LocalDirs: map[string]string{
					dockerui.DefaultLocalNameDockerfile: dir,
					dockerui.DefaultLocalNameContext:    dir,
				},
			}, nil)
			require.NoError(t, err)

			dt, err := os.ReadFile(filepath.Join(destDir, "out"))
			require.NoError(t, err)
			require.Equal(t, x.expected, string(dt))
		})
	}
}

func testEnvEmptyFormatting(t *testing.T, sb integration.Sandbox) {
	f := getFrontend(t, sb)

	dockerfile := []byte(`
FROM busybox AS build
ENV myenv foo%sbar
RUN [ "$myenv" = 'foo%sbar' ]
`)

	dir, err := integration.Tmpdir(
		t,
		fstest.CreateFile("Dockerfile", dockerfile, 0600),
	)
	require.NoError(t, err)

	c, err := client.New(sb.Context(), sb.Address())
	require.NoError(t, err)
	defer c.Close()

	destDir := t.TempDir()

	_, err = f.Solve(sb.Context(), c, client.SolveOpt{
		Exports: []client.ExportEntry{
			{
				Type:      client.ExporterLocal,
				OutputDir: destDir,
			},
		},
		LocalDirs: map[string]string{
			dockerui.DefaultLocalNameDockerfile: dir,
			dockerui.DefaultLocalNameContext:    dir,
		},
	}, nil)
	require.NoError(t, err)
}

func testDockerignoreOverride(t *testing.T, sb integration.Sandbox) {
	f := getFrontend(t, sb)
	dockerfile := []byte(`
FROM busybox
COPY . .
RUN [ -f foo ] && [ ! -f bar ]
`)

	ignore := []byte(`
bar
`)

	dockerfile2 := []byte(`
FROM busybox
COPY . .
RUN [ ! -f foo ] && [ -f bar ]
`)

	ignore2 := []byte(`
foo
`)

	dir, err := integration.Tmpdir(
		t,
		fstest.CreateFile("Dockerfile", dockerfile, 0600),
		fstest.CreateFile("Dockerfile.dockerignore", ignore, 0600),
		fstest.CreateFile("Dockerfile2", dockerfile2, 0600),
		fstest.CreateFile("Dockerfile2.dockerignore", ignore2, 0600),
		fstest.CreateFile("foo", []byte("contents0"), 0600),
		fstest.CreateFile("bar", []byte("contents0"), 0600),
	)
	require.NoError(t, err)

	c, err := client.New(sb.Context(), sb.Address())
	require.NoError(t, err)
	defer c.Close()

	_, err = f.Solve(sb.Context(), c, client.SolveOpt{
		LocalDirs: map[string]string{
			dockerui.DefaultLocalNameDockerfile: dir,
			dockerui.DefaultLocalNameContext:    dir,
		},
	}, nil)
	require.NoError(t, err)

	_, err = f.Solve(sb.Context(), c, client.SolveOpt{
		FrontendAttrs: map[string]string{
			"filename": "Dockerfile2",
		},
		LocalDirs: map[string]string{
			dockerui.DefaultLocalNameDockerfile: dir,
			dockerui.DefaultLocalNameContext:    dir,
		},
	}, nil)
	require.NoError(t, err)
}

func testEmptyDestDir(t *testing.T, sb integration.Sandbox) {
	f := getFrontend(t, sb)

	dockerfile := []byte(`
FROM busybox
ENV empty=""
COPY testfile $empty
RUN [ "$(cat testfile)" == "contents0" ]
`)

	dir, err := integration.Tmpdir(
		t,
		fstest.CreateFile("Dockerfile", dockerfile, 0600),
		fstest.CreateFile("testfile", []byte("contents0"), 0600),
	)
	require.NoError(t, err)

	c, err := client.New(sb.Context(), sb.Address())
	require.NoError(t, err)
	defer c.Close()

	_, err = f.Solve(sb.Context(), c, client.SolveOpt{
		LocalDirs: map[string]string{
			dockerui.DefaultLocalNameDockerfile: dir,
			dockerui.DefaultLocalNameContext:    dir,
		},
	}, nil)
	require.NoError(t, err)
}

func testExportCacheLoop(t *testing.T, sb integration.Sandbox) {
	integration.CheckFeatureCompat(t, sb, integration.FeatureCacheExport, integration.FeatureCacheImport, integration.FeatureCacheBackendLocal)
	f := getFrontend(t, sb)

	dockerfile := []byte(`
FROM alpine as base
RUN echo aa > /foo
WORKDIR /bar

FROM base as base1
COPY hello.txt .

FROM base as base2
COPY --from=base1 /bar/hello.txt .
RUN true

FROM scratch
COPY --from=base2 /foo /f
`)

	dir, err := integration.Tmpdir(
		t,
		fstest.CreateFile("Dockerfile", dockerfile, 0600),
		fstest.CreateFile("hello.txt", []byte("hello"), 0600),
	)
	require.NoError(t, err)

	cacheDir := t.TempDir()

	c, err := client.New(sb.Context(), sb.Address())
	require.NoError(t, err)
	defer c.Close()

	_, err = f.Solve(sb.Context(), c, client.SolveOpt{
		LocalDirs: map[string]string{
			dockerui.DefaultLocalNameDockerfile: dir,
			dockerui.DefaultLocalNameContext:    dir,
		},
		CacheExports: []client.CacheOptionsEntry{
			{
				Type: "local",
				Attrs: map[string]string{
					"dest": filepath.Join(cacheDir, "cache"),
				},
			},
		},
	}, nil)
	require.NoError(t, err)

	err = c.Prune(sb.Context(), nil)
	require.NoError(t, err)

	_, err = f.Solve(sb.Context(), c, client.SolveOpt{
		LocalDirs: map[string]string{
			dockerui.DefaultLocalNameDockerfile: dir,
			dockerui.DefaultLocalNameContext:    dir,
		},
		CacheExports: []client.CacheOptionsEntry{
			{
				Type: "local",
				Attrs: map[string]string{
					"dest": filepath.Join(cacheDir, "cache"),
				},
			},
		},
		CacheImports: []client.CacheOptionsEntry{
			{
				Type: "local",
				Attrs: map[string]string{
					"src": filepath.Join(cacheDir, "cache"),
				},
			},
		},
		FrontendAttrs: map[string]string{},
	}, nil)
	require.NoError(t, err)
}

func testTarExporter(t *testing.T, sb integration.Sandbox) {
	f := getFrontend(t, sb)

	dockerfile := []byte(`
FROM scratch AS stage-linux
COPY foo forlinux

FROM scratch AS stage-darwin
COPY bar fordarwin

FROM stage-$TARGETOS
`)

	dir, err := integration.Tmpdir(
		t,
		fstest.CreateFile("Dockerfile", dockerfile, 0600),
		fstest.CreateFile("foo", []byte("data"), 0600),
		fstest.CreateFile("bar", []byte("data2"), 0600),
	)
	require.NoError(t, err)

	c, err := client.New(sb.Context(), sb.Address())
	require.NoError(t, err)
	defer c.Close()

	buf := &bytes.Buffer{}
	_, err = f.Solve(sb.Context(), c, client.SolveOpt{
		Exports: []client.ExportEntry{
			{
				Type:   client.ExporterTar,
				Output: fixedWriteCloser(&nopWriteCloser{buf}),
			},
		},
		LocalDirs: map[string]string{
			dockerui.DefaultLocalNameDockerfile: dir,
			dockerui.DefaultLocalNameContext:    dir,
		},
	}, nil)
	require.NoError(t, err)

	m, err := testutil.ReadTarToMap(buf.Bytes(), false)
	require.NoError(t, err)

	mi, ok := m["forlinux"]
	require.Equal(t, true, ok)
	require.Equal(t, "data", string(mi.Data))

	// repeat multi-platform
	buf = &bytes.Buffer{}
	_, err = f.Solve(sb.Context(), c, client.SolveOpt{
		Exports: []client.ExportEntry{
			{
				Type:   client.ExporterTar,
				Output: fixedWriteCloser(&nopWriteCloser{buf}),
			},
		},
		FrontendAttrs: map[string]string{
			"platform": "linux/amd64,darwin/amd64",
		},
		LocalDirs: map[string]string{
			dockerui.DefaultLocalNameDockerfile: dir,
			dockerui.DefaultLocalNameContext:    dir,
		},
	}, nil)
	require.NoError(t, err)

	m, err = testutil.ReadTarToMap(buf.Bytes(), false)
	require.NoError(t, err)

	mi, ok = m["linux_amd64/forlinux"]
	require.Equal(t, true, ok)
	require.Equal(t, "data", string(mi.Data))

	mi, ok = m["darwin_amd64/fordarwin"]
	require.Equal(t, true, ok)
	require.Equal(t, "data2", string(mi.Data))
}

func testWorkdirCreatesDir(t *testing.T, sb integration.Sandbox) {
	f := getFrontend(t, sb)

	dockerfile := []byte(`
FROM scratch
WORKDIR /foo
WORKDIR /
`)

	dir, err := integration.Tmpdir(
		t,
		fstest.CreateFile("Dockerfile", dockerfile, 0600),
	)
	require.NoError(t, err)

	c, err := client.New(sb.Context(), sb.Address())
	require.NoError(t, err)
	defer c.Close()

	destDir := t.TempDir()

	_, err = f.Solve(sb.Context(), c, client.SolveOpt{
		Exports: []client.ExportEntry{
			{
				Type:      client.ExporterLocal,
				OutputDir: destDir,
			},
		},
		LocalDirs: map[string]string{
			dockerui.DefaultLocalNameDockerfile: dir,
			dockerui.DefaultLocalNameContext:    dir,
		},
	}, nil)
	require.NoError(t, err)

	fi, err := os.Lstat(filepath.Join(destDir, "foo"))
	require.NoError(t, err)
	require.Equal(t, true, fi.IsDir())
}

func testCacheReleased(t *testing.T, sb integration.Sandbox) {
	f := getFrontend(t, sb)

	dockerfile := []byte(`
FROM busybox
`)

	dir, err := integration.Tmpdir(
		t,
		fstest.CreateFile("Dockerfile", dockerfile, 0600),
	)
	require.NoError(t, err)

	c, err := client.New(sb.Context(), sb.Address())
	require.NoError(t, err)
	defer c.Close()

	_, err = f.Solve(sb.Context(), c, client.SolveOpt{
		LocalDirs: map[string]string{
			dockerui.DefaultLocalNameDockerfile: dir,
			dockerui.DefaultLocalNameContext:    dir,
		},
	}, nil)
	require.NoError(t, err)

	_, err = f.Solve(sb.Context(), c, client.SolveOpt{
		LocalDirs: map[string]string{
			dockerui.DefaultLocalNameDockerfile: dir,
			dockerui.DefaultLocalNameContext:    dir,
		},
	}, nil)
	require.NoError(t, err)

	checkAllReleasable(t, c, sb, true)
}

func testSymlinkedDockerfile(t *testing.T, sb integration.Sandbox) {
	f := getFrontend(t, sb)

	dockerfile := []byte(`
FROM scratch
ENV foo bar
`)

	dir, err := integration.Tmpdir(
		t,
		fstest.CreateFile("Dockerfile.web", dockerfile, 0600),
		fstest.Symlink("Dockerfile.web", "Dockerfile"),
	)
	require.NoError(t, err)

	c, err := client.New(sb.Context(), sb.Address())
	require.NoError(t, err)
	defer c.Close()

	_, err = f.Solve(sb.Context(), c, client.SolveOpt{
		LocalDirs: map[string]string{
			dockerui.DefaultLocalNameDockerfile: dir,
			dockerui.DefaultLocalNameContext:    dir,
		},
	}, nil)
	require.NoError(t, err)
}

func testCopyChownExistingDir(t *testing.T, sb integration.Sandbox) {
	f := getFrontend(t, sb)

	dockerfile := []byte(`
# Set up files and directories with known ownership
FROM busybox AS source
RUN touch /file && chown 100:200 /file \
 && mkdir -p /dir/subdir \
 && touch /dir/subdir/nestedfile \
 && chown 100:200 /dir \
 && chown 101:201 /dir/subdir \
 && chown 102:202 /dir/subdir/nestedfile

FROM busybox AS test_base
RUN mkdir -p /existingdir/existingsubdir \
 && touch /existingdir/existingfile \
 && chown 500:600 /existingdir \
 && chown 501:601 /existingdir/existingsubdir \
 && chown 501:601 /existingdir/existingfile


# Copy files from the source stage
FROM test_base AS copy_from
COPY --from=source /file .
# Copy to a non-existing target directory creates the target directory (as root), then copies the _contents_ of the source directory into it
COPY --from=source /dir /dir
# Copying to an existing target directory will copy the _contents_ of the source directory into it
COPY --from=source /dir/. /existingdir

RUN e="100:200"; p="/file"                         ; a=` + "`" + `stat -c "%u:%g" "$p"` + "`" + `; if [ "$a" != "$e" ]; then echo "incorrect ownership on $p. expected $e, got $a"; exit 1; fi \
 && e="0:0";     p="/dir"                          ; a=` + "`" + `stat -c "%u:%g" "$p"` + "`" + `; if [ "$a" != "$e" ]; then echo "incorrect ownership on $p. expected $e, got $a"; exit 1; fi \
 && e="101:201"; p="/dir/subdir"                   ; a=` + "`" + `stat -c "%u:%g" "$p"` + "`" + `; if [ "$a" != "$e" ]; then echo "incorrect ownership on $p. expected $e, got $a"; exit 1; fi \
 && e="102:202"; p="/dir/subdir/nestedfile"        ; a=` + "`" + `stat -c "%u:%g" "$p"` + "`" + `; if [ "$a" != "$e" ]; then echo "incorrect ownership on $p. expected $e, got $a"; exit 1; fi \
# Existing files and directories ownership should not be modified
 && e="500:600"; p="/existingdir"                  ; a=` + "`" + `stat -c "%u:%g" "$p"` + "`" + `; if [ "$a" != "$e" ]; then echo "incorrect ownership on $p. expected $e, got $a"; exit 1; fi \
 && e="501:601"; p="/existingdir/existingsubdir"   ; a=` + "`" + `stat -c "%u:%g" "$p"` + "`" + `; if [ "$a" != "$e" ]; then echo "incorrect ownership on $p. expected $e, got $a"; exit 1; fi \
 && e="501:601"; p="/existingdir/existingfile"     ; a=` + "`" + `stat -c "%u:%g" "$p"` + "`" + `; if [ "$a" != "$e" ]; then echo "incorrect ownership on $p. expected $e, got $a"; exit 1; fi \
# But new files and directories should maintain their ownership
 && e="101:201"; p="/existingdir/subdir"           ; a=` + "`" + `stat -c "%u:%g" "$p"` + "`" + `; if [ "$a" != "$e" ]; then echo "incorrect ownership on $p. expected $e, got $a"; exit 1; fi \
 && e="102:202"; p="/existingdir/subdir/nestedfile"; a=` + "`" + `stat -c "%u:%g" "$p"` + "`" + `; if [ "$a" != "$e" ]; then echo "incorrect ownership on $p. expected $e, got $a"; exit 1; fi


# Copy files from the source stage and chown them.
FROM test_base AS copy_from_chowned
COPY --from=source --chown=300:400 /file .
# Copy to a non-existing target directory creates the target directory (as root), then copies the _contents_ of the source directory into it
COPY --from=source --chown=300:400 /dir /dir
# Copying to an existing target directory copies the _contents_ of the source directory into it
COPY --from=source --chown=300:400 /dir/. /existingdir

RUN e="300:400"; p="/file"                         ; a=` + "`" + `stat -c "%u:%g" "$p"` + "`" + `; if [ "$a" != "$e" ]; then echo "incorrect ownership on $p. expected $e, got $a"; exit 1; fi \
 && e="300:400"; p="/dir"                          ; a=` + "`" + `stat -c "%u:%g" "$p"` + "`" + `; if [ "$a" != "$e" ]; then echo "incorrect ownership on $p. expected $e, got $a"; exit 1; fi \
 && e="300:400"; p="/dir/subdir"                   ; a=` + "`" + `stat -c "%u:%g" "$p"` + "`" + `; if [ "$a" != "$e" ]; then echo "incorrect ownership on $p. expected $e, got $a"; exit 1; fi \
 && e="300:400"; p="/dir/subdir/nestedfile"        ; a=` + "`" + `stat -c "%u:%g" "$p"` + "`" + `; if [ "$a" != "$e" ]; then echo "incorrect ownership on $p. expected $e, got $a"; exit 1; fi \
# Existing files and directories ownership should not be modified
 && e="500:600"; p="/existingdir"                  ; a=` + "`" + `stat -c "%u:%g" "$p"` + "`" + `; if [ "$a" != "$e" ]; then echo "incorrect ownership on $p. expected $e, got $a"; exit 1; fi \
 && e="501:601"; p="/existingdir/existingsubdir"   ; a=` + "`" + `stat -c "%u:%g" "$p"` + "`" + `; if [ "$a" != "$e" ]; then echo "incorrect ownership on $p. expected $e, got $a"; exit 1; fi \
 && e="501:601"; p="/existingdir/existingfile"     ; a=` + "`" + `stat -c "%u:%g" "$p"` + "`" + `; if [ "$a" != "$e" ]; then echo "incorrect ownership on $p. expected $e, got $a"; exit 1; fi \
# But new files and directories should be chowned
 && e="300:400"; p="/existingdir/subdir"           ; a=` + "`" + `stat -c "%u:%g" "$p"` + "`" + `; if [ "$a" != "$e" ]; then echo "incorrect ownership on $p. expected $e, got $a"; exit 1; fi \
 && e="300:400"; p="/existingdir/subdir/nestedfile"; a=` + "`" + `stat -c "%u:%g" "$p"` + "`" + `; if [ "$a" != "$e" ]; then echo "incorrect ownership on $p. expected $e, got $a"; exit 1; fi
`)

	dir, err := integration.Tmpdir(
		t,
		fstest.CreateFile("Dockerfile.web", dockerfile, 0600),
		fstest.Symlink("Dockerfile.web", "Dockerfile"),
	)
	require.NoError(t, err)

	c, err := client.New(sb.Context(), sb.Address())
	require.NoError(t, err)
	defer c.Close()

	_, err = f.Solve(sb.Context(), c, client.SolveOpt{
		LocalDirs: map[string]string{
			dockerui.DefaultLocalNameDockerfile: dir,
			dockerui.DefaultLocalNameContext:    dir,
		},
	}, nil)
	require.NoError(t, err)

	_, err = f.Solve(sb.Context(), c, client.SolveOpt{
		FrontendAttrs: map[string]string{
			"target": "copy_from",
		},
		LocalDirs: map[string]string{
			dockerui.DefaultLocalNameDockerfile: dir,
			dockerui.DefaultLocalNameContext:    dir,
		},
	}, nil)
	require.NoError(t, err)
}

func testCopyWildcardCache(t *testing.T, sb integration.Sandbox) {
	f := getFrontend(t, sb)

	dockerfile := []byte(`
FROM busybox AS base
COPY foo* files/
RUN cat /dev/urandom | head -c 100 | sha256sum > unique
COPY bar files/
FROM scratch
COPY --from=base unique /
`)

	dir, err := integration.Tmpdir(
		t,
		fstest.CreateFile("Dockerfile", dockerfile, 0600),
		fstest.CreateFile("foo1", []byte("foo1-data"), 0600),
		fstest.CreateFile("foo2", []byte("foo2-data"), 0600),
		fstest.CreateFile("bar", []byte("bar-data"), 0600),
	)
	require.NoError(t, err)

	c, err := client.New(sb.Context(), sb.Address())
	require.NoError(t, err)
	defer c.Close()

	destDir := t.TempDir()

	_, err = f.Solve(sb.Context(), c, client.SolveOpt{
		Exports: []client.ExportEntry{
			{
				Type:      client.ExporterLocal,
				OutputDir: destDir,
			},
		},
		LocalDirs: map[string]string{
			dockerui.DefaultLocalNameDockerfile: dir,
			dockerui.DefaultLocalNameContext:    dir,
		},
	}, nil)
	require.NoError(t, err)

	dt, err := os.ReadFile(filepath.Join(destDir, "unique"))
	require.NoError(t, err)

	err = os.WriteFile(filepath.Join(dir, "bar"), []byte("bar-data-mod"), 0600)
	require.NoError(t, err)

	destDir = t.TempDir()

	_, err = f.Solve(sb.Context(), c, client.SolveOpt{
		Exports: []client.ExportEntry{
			{
				Type:      client.ExporterLocal,
				OutputDir: destDir,
			},
		},
		LocalDirs: map[string]string{
			dockerui.DefaultLocalNameDockerfile: dir,
			dockerui.DefaultLocalNameContext:    dir,
		},
	}, nil)
	require.NoError(t, err)

	dt2, err := os.ReadFile(filepath.Join(destDir, "unique"))
	require.NoError(t, err)
	require.Equal(t, string(dt), string(dt2))

	err = os.WriteFile(filepath.Join(dir, "foo2"), []byte("foo2-data-mod"), 0600)
	require.NoError(t, err)

	destDir = t.TempDir()

	_, err = f.Solve(sb.Context(), c, client.SolveOpt{
		Exports: []client.ExportEntry{
			{
				Type:      client.ExporterLocal,
				OutputDir: destDir,
			},
		},
		LocalDirs: map[string]string{
			dockerui.DefaultLocalNameDockerfile: dir,
			dockerui.DefaultLocalNameContext:    dir,
		},
	}, nil)
	require.NoError(t, err)

	dt2, err = os.ReadFile(filepath.Join(destDir, "unique"))
	require.NoError(t, err)
	require.NotEqual(t, string(dt), string(dt2))
}

func testEmptyWildcard(t *testing.T, sb integration.Sandbox) {
	f := getFrontend(t, sb)

	dockerfile := []byte(`
FROM scratch
COPY foo nomatch* /
`)

	dir, err := integration.Tmpdir(
		t,
		fstest.CreateFile("Dockerfile", dockerfile, 0600),
		fstest.CreateFile("foo", []byte("contents0"), 0600),
	)
	require.NoError(t, err)

	c, err := client.New(sb.Context(), sb.Address())
	require.NoError(t, err)
	defer c.Close()

	destDir := t.TempDir()

	_, err = f.Solve(sb.Context(), c, client.SolveOpt{
		Exports: []client.ExportEntry{
			{
				Type:      client.ExporterLocal,
				OutputDir: destDir,
			},
		},
		LocalDirs: map[string]string{
			dockerui.DefaultLocalNameDockerfile: dir,
			dockerui.DefaultLocalNameContext:    dir,
		},
	}, nil)
	require.NoError(t, err)

	dt, err := os.ReadFile(filepath.Join(destDir, "foo"))
	require.NoError(t, err)
	require.Equal(t, "contents0", string(dt))
}

func testWorkdirUser(t *testing.T, sb integration.Sandbox) {
	f := getFrontend(t, sb)

	dockerfile := []byte(`
FROM busybox
RUN adduser -D user
USER user
WORKDIR /mydir
RUN [ "$(stat -c "%U %G" /mydir)" == "user user" ]
`)

	dir, err := integration.Tmpdir(
		t,
		fstest.CreateFile("Dockerfile", dockerfile, 0600),
	)
	require.NoError(t, err)

	c, err := client.New(sb.Context(), sb.Address())
	require.NoError(t, err)
	defer c.Close()

	_, err = f.Solve(sb.Context(), c, client.SolveOpt{
		LocalDirs: map[string]string{
			dockerui.DefaultLocalNameDockerfile: dir,
			dockerui.DefaultLocalNameContext:    dir,
		},
	}, nil)
	require.NoError(t, err)
}

func testWorkdirCopyIgnoreRelative(t *testing.T, sb integration.Sandbox) {
	f := getFrontend(t, sb)

	dockerfile := []byte(`
FROM scratch AS base
WORKDIR /foo
COPY Dockerfile /
FROM scratch
# relative path still loaded as absolute
COPY --from=base Dockerfile .
`)

	dir, err := integration.Tmpdir(
		t,
		fstest.CreateFile("Dockerfile", dockerfile, 0600),
	)
	require.NoError(t, err)

	c, err := client.New(sb.Context(), sb.Address())
	require.NoError(t, err)
	defer c.Close()

	_, err = f.Solve(sb.Context(), c, client.SolveOpt{
		LocalDirs: map[string]string{
			dockerui.DefaultLocalNameDockerfile: dir,
			dockerui.DefaultLocalNameContext:    dir,
		},
	}, nil)
	require.NoError(t, err)
}

func testWorkdirExists(t *testing.T, sb integration.Sandbox) {
	f := getFrontend(t, sb)

	dockerfile := []byte(`
FROM busybox
RUN adduser -D user
RUN mkdir /mydir && chown user:user /mydir
WORKDIR /mydir
RUN [ "$(stat -c "%U %G" /mydir)" == "user user" ]
`)

	dir, err := integration.Tmpdir(
		t,
		fstest.CreateFile("Dockerfile", dockerfile, 0600),
	)
	require.NoError(t, err)

	c, err := client.New(sb.Context(), sb.Address())
	require.NoError(t, err)
	defer c.Close()

	_, err = f.Solve(sb.Context(), c, client.SolveOpt{
		LocalDirs: map[string]string{
			dockerui.DefaultLocalNameDockerfile: dir,
			dockerui.DefaultLocalNameContext:    dir,
		},
	}, nil)
	require.NoError(t, err)
}

func testCopyChownCreateDest(t *testing.T, sb integration.Sandbox) {
	f := getFrontend(t, sb)

	dockerfile := []byte(`
FROM busybox
ARG group
ENV owner user01
RUN adduser -D user
RUN adduser -D user01
COPY --chown=user:user . /dest
COPY --chown=${owner}:${group} . /dest01
RUN [ "$(stat -c "%U %G" /dest)" == "user user" ]
RUN [ "$(stat -c "%U %G" /dest01)" == "user01 user" ]
`)

	dir, err := integration.Tmpdir(
		t,
		fstest.CreateFile("Dockerfile", dockerfile, 0600),
	)
	require.NoError(t, err)

	c, err := client.New(sb.Context(), sb.Address())
	require.NoError(t, err)
	defer c.Close()

	_, err = f.Solve(sb.Context(), c, client.SolveOpt{
		FrontendAttrs: map[string]string{
			"build-arg:group": "user",
		},
		LocalDirs: map[string]string{
			dockerui.DefaultLocalNameDockerfile: dir,
			dockerui.DefaultLocalNameContext:    dir,
		},
	}, nil)
	require.NoError(t, err)
}

func testCopyThroughSymlinkContext(t *testing.T, sb integration.Sandbox) {
	f := getFrontend(t, sb)

	dockerfile := []byte(`
FROM scratch
COPY link/foo .
`)

	dir, err := integration.Tmpdir(
		t,
		fstest.CreateFile("Dockerfile", dockerfile, 0600),
		fstest.Symlink("sub", "link"),
		fstest.CreateDir("sub", 0700),
		fstest.CreateFile("sub/foo", []byte(`contents`), 0600),
	)
	require.NoError(t, err)

	c, err := client.New(sb.Context(), sb.Address())
	require.NoError(t, err)
	defer c.Close()

	destDir := t.TempDir()

	_, err = f.Solve(sb.Context(), c, client.SolveOpt{
		Exports: []client.ExportEntry{
			{
				Type:      client.ExporterLocal,
				OutputDir: destDir,
			},
		},
		LocalDirs: map[string]string{
			dockerui.DefaultLocalNameDockerfile: dir,
			dockerui.DefaultLocalNameContext:    dir,
		},
	}, nil)
	require.NoError(t, err)

	dt, err := os.ReadFile(filepath.Join(destDir, "foo"))
	require.NoError(t, err)
	require.Equal(t, "contents", string(dt))
}

func testCopyThroughSymlinkMultiStage(t *testing.T, sb integration.Sandbox) {
	f := getFrontend(t, sb)

	dockerfile := []byte(`
FROM busybox AS build
RUN mkdir -p /out/sub && ln -s /out/sub /sub && ln -s out/sub /sub2 && echo -n "data" > /sub/foo
FROM scratch
COPY --from=build /sub/foo .
COPY --from=build /sub2/foo bar
`)

	dir, err := integration.Tmpdir(
		t,
		fstest.CreateFile("Dockerfile", dockerfile, 0600),
	)
	require.NoError(t, err)

	c, err := client.New(sb.Context(), sb.Address())
	require.NoError(t, err)
	defer c.Close()

	destDir := t.TempDir()

	_, err = f.Solve(sb.Context(), c, client.SolveOpt{
		Exports: []client.ExportEntry{
			{
				Type:      client.ExporterLocal,
				OutputDir: destDir,
			},
		},
		LocalDirs: map[string]string{
			dockerui.DefaultLocalNameDockerfile: dir,
			dockerui.DefaultLocalNameContext:    dir,
		},
	}, nil)
	require.NoError(t, err)

	dt, err := os.ReadFile(filepath.Join(destDir, "foo"))
	require.NoError(t, err)
	require.Equal(t, "data", string(dt))
}

func testCopySocket(t *testing.T, sb integration.Sandbox) {
	f := getFrontend(t, sb)

	dockerfile := []byte(`
FROM scratch
COPY . /
`)

	dir, err := integration.Tmpdir(
		t,
		fstest.CreateFile("Dockerfile", dockerfile, 0600),
		fstest.CreateSocket("socket.sock", 0600),
	)
	require.NoError(t, err)

	c, err := client.New(sb.Context(), sb.Address())
	require.NoError(t, err)
	defer c.Close()

	destDir := t.TempDir()

	_, err = f.Solve(sb.Context(), c, client.SolveOpt{
		Exports: []client.ExportEntry{
			{
				Type:      client.ExporterLocal,
				OutputDir: destDir,
			},
		},
		LocalDirs: map[string]string{
			dockerui.DefaultLocalNameDockerfile: dir,
			dockerui.DefaultLocalNameContext:    dir,
		},
	}, nil)
	require.NoError(t, err)

	fi, err := os.Lstat(filepath.Join(destDir, "socket.sock"))
	require.NoError(t, err)
	// make sure socket is converted to regular file.
	require.Equal(t, fi.Mode().IsRegular(), true)
}

func testIgnoreEntrypoint(t *testing.T, sb integration.Sandbox) {
	f := getFrontend(t, sb)

	dockerfile := []byte(`
FROM busybox
ENTRYPOINT ["/nosuchcmd"]
RUN ["ls"]
`)

	dir, err := integration.Tmpdir(
		t,
		fstest.CreateFile("Dockerfile", dockerfile, 0600),
	)
	require.NoError(t, err)

	c, err := client.New(sb.Context(), sb.Address())
	require.NoError(t, err)
	defer c.Close()

	_, err = f.Solve(sb.Context(), c, client.SolveOpt{
		LocalDirs: map[string]string{
			dockerui.DefaultLocalNameDockerfile: dir,
			dockerui.DefaultLocalNameContext:    dir,
		},
	}, nil)
	require.NoError(t, err)
}

func testQuotedMetaArgs(t *testing.T, sb integration.Sandbox) {
	f := getFrontend(t, sb)

	dockerfile := []byte(`
ARG a1="box"
ARG a2="$a1-foo"
FROM busy$a1 AS build
ARG a2
ARG a3="bar-$a2"
RUN echo -n $a3 > /out
FROM scratch
COPY --from=build /out .
`)

	dir, err := integration.Tmpdir(
		t,
		fstest.CreateFile("Dockerfile", dockerfile, 0600),
	)
	require.NoError(t, err)

	c, err := client.New(sb.Context(), sb.Address())
	require.NoError(t, err)
	defer c.Close()

	destDir := t.TempDir()

	_, err = f.Solve(sb.Context(), c, client.SolveOpt{
		LocalDirs: map[string]string{
			dockerui.DefaultLocalNameDockerfile: dir,
			dockerui.DefaultLocalNameContext:    dir,
		},
		Exports: []client.ExportEntry{
			{
				Type:      client.ExporterLocal,
				OutputDir: destDir,
			},
		},
	}, nil)
	require.NoError(t, err)

	dt, err := os.ReadFile(filepath.Join(destDir, "out"))
	require.NoError(t, err)
	require.Equal(t, "bar-box-foo", string(dt))
}

func testMultiArgs(t *testing.T, sb integration.Sandbox) {
	f := getFrontend(t, sb)

	dockerfile := []byte(`
ARG a1="foo bar" a2=box
ARG a3="$a2-foo"
FROM busy$a2 AS build
ARG a3 a4="123 456" a1
RUN echo -n "$a1:$a3:$a4" > /out
FROM scratch
COPY --from=build /out .
`)

	dir, err := integration.Tmpdir(
		t,
		fstest.CreateFile("Dockerfile", dockerfile, 0600),
	)
	require.NoError(t, err)

	c, err := client.New(sb.Context(), sb.Address())
	require.NoError(t, err)
	defer c.Close()

	destDir := t.TempDir()

	_, err = f.Solve(sb.Context(), c, client.SolveOpt{
		LocalDirs: map[string]string{
			dockerui.DefaultLocalNameDockerfile: dir,
			dockerui.DefaultLocalNameContext:    dir,
		},
		Exports: []client.ExportEntry{
			{
				Type:      client.ExporterLocal,
				OutputDir: destDir,
			},
		},
	}, nil)
	require.NoError(t, err)

	dt, err := os.ReadFile(filepath.Join(destDir, "out"))
	require.NoError(t, err)
	require.Equal(t, "foo bar:box-foo:123 456", string(dt))
}

func testDefaultShellAndPath(t *testing.T, sb integration.Sandbox) {
	integration.CheckFeatureCompat(t, sb, integration.FeatureOCIExporter)
	f := getFrontend(t, sb)

	dockerfile := []byte(`
FROM scratch
ENTRYPOINT foo bar
COPY Dockerfile .
`)

	dir, err := integration.Tmpdir(
		t,
		fstest.CreateFile("Dockerfile", dockerfile, 0600),
	)
	require.NoError(t, err)

	c, err := client.New(sb.Context(), sb.Address())
	require.NoError(t, err)
	defer c.Close()

	destDir := t.TempDir()

	out := filepath.Join(destDir, "out.tar")
	outW, err := os.Create(out)
	require.NoError(t, err)

	_, err = f.Solve(sb.Context(), c, client.SolveOpt{
		LocalDirs: map[string]string{
			dockerui.DefaultLocalNameDockerfile: dir,
			dockerui.DefaultLocalNameContext:    dir,
		},
		FrontendAttrs: map[string]string{
			"platform": "windows/amd64,linux/amd64",
		},
		Exports: []client.ExportEntry{
			{
				Type:   client.ExporterOCI,
				Output: fixedWriteCloser(outW),
			},
		},
	}, nil)
	require.NoError(t, err)

	dt, err := os.ReadFile(filepath.Join(destDir, "out.tar"))
	require.NoError(t, err)

	m, err := testutil.ReadTarToMap(dt, false)
	require.NoError(t, err)

	var idx ocispecs.Index
	err = json.Unmarshal(m["index.json"].Data, &idx)
	require.NoError(t, err)

	mlistHex := idx.Manifests[0].Digest.Hex()

	idx = ocispecs.Index{}
	err = json.Unmarshal(m["blobs/sha256/"+mlistHex].Data, &idx)
	require.NoError(t, err)

	require.Equal(t, 2, len(idx.Manifests))

	for i, exp := range []struct {
		p          string
		entrypoint []string
		env        []string
	}{
		{p: "windows/amd64", entrypoint: []string{"cmd", "/S", "/C", "foo bar"}, env: []string{"PATH=c:\\Windows\\System32;c:\\Windows"}},
		{p: "linux/amd64", entrypoint: []string{"/bin/sh", "-c", "foo bar"}, env: []string{"PATH=/usr/local/sbin:/usr/local/bin:/usr/sbin:/usr/bin:/sbin:/bin"}},
	} {
		t.Run(exp.p, func(t *testing.T) {
			require.Equal(t, exp.p, platforms.Format(*idx.Manifests[i].Platform))

			var mfst ocispecs.Manifest
			err = json.Unmarshal(m["blobs/sha256/"+idx.Manifests[i].Digest.Hex()].Data, &mfst)
			require.NoError(t, err)

			require.Equal(t, 1, len(mfst.Layers))

			var img ocispecs.Image
			err = json.Unmarshal(m["blobs/sha256/"+mfst.Config.Digest.Hex()].Data, &img)
			require.NoError(t, err)

			require.Equal(t, exp.entrypoint, img.Config.Entrypoint)
			require.Equal(t, exp.env, img.Config.Env)
		})
	}
}

func testExportMultiPlatform(t *testing.T, sb integration.Sandbox) {
	integration.CheckFeatureCompat(t, sb, integration.FeatureOCIExporter, integration.FeatureMultiPlatform)
	f := getFrontend(t, sb)

	dockerfile := []byte(`
FROM scratch
ARG TARGETARCH
ARG TARGETPLATFORM
LABEL target=$TARGETPLATFORM
COPY arch-$TARGETARCH whoami
`)

	dir, err := integration.Tmpdir(
		t,
		fstest.CreateFile("Dockerfile", dockerfile, 0600),
		fstest.CreateFile("arch-arm", []byte(`i am arm`), 0600),
		fstest.CreateFile("arch-amd64", []byte(`i am amd64`), 0600),
		fstest.CreateFile("arch-s390x", []byte(`i am s390x`), 0600),
		fstest.CreateFile("arch-ppc64le", []byte(`i am ppc64le`), 0600),
	)
	require.NoError(t, err)

	c, err := client.New(sb.Context(), sb.Address())
	require.NoError(t, err)
	defer c.Close()

	destDir := t.TempDir()

	_, err = f.Solve(sb.Context(), c, client.SolveOpt{
		LocalDirs: map[string]string{
			dockerui.DefaultLocalNameDockerfile: dir,
			dockerui.DefaultLocalNameContext:    dir,
		},
		FrontendAttrs: map[string]string{
			"platform": "windows/amd64,linux/arm,linux/s390x",
		},
		Exports: []client.ExportEntry{
			{
				Type:      client.ExporterLocal,
				OutputDir: destDir,
			},
		},
	}, nil)
	require.NoError(t, err)

	dt, err := os.ReadFile(filepath.Join(destDir, "windows_amd64/whoami"))
	require.NoError(t, err)
	require.Equal(t, "i am amd64", string(dt))

	dt, err = os.ReadFile(filepath.Join(destDir, "linux_arm_v7/whoami"))
	require.NoError(t, err)
	require.Equal(t, "i am arm", string(dt))

	dt, err = os.ReadFile(filepath.Join(destDir, "linux_s390x/whoami"))
	require.NoError(t, err)
	require.Equal(t, "i am s390x", string(dt))

	// repeat with oci exporter

	destDir = t.TempDir()

	out := filepath.Join(destDir, "out.tar")
	outW, err := os.Create(out)
	require.NoError(t, err)

	_, err = f.Solve(sb.Context(), c, client.SolveOpt{
		LocalDirs: map[string]string{
			dockerui.DefaultLocalNameDockerfile: dir,
			dockerui.DefaultLocalNameContext:    dir,
		},
		FrontendAttrs: map[string]string{
			"platform": "windows/amd64,linux/arm/v6,linux/ppc64le",
		},
		Exports: []client.ExportEntry{
			{
				Type:   client.ExporterOCI,
				Output: fixedWriteCloser(outW),
			},
		},
	}, nil)
	require.NoError(t, err)

	dt, err = os.ReadFile(filepath.Join(destDir, "out.tar"))
	require.NoError(t, err)

	m, err := testutil.ReadTarToMap(dt, false)
	require.NoError(t, err)

	var idx ocispecs.Index
	err = json.Unmarshal(m["index.json"].Data, &idx)
	require.NoError(t, err)

	mlistHex := idx.Manifests[0].Digest.Hex()

	idx = ocispecs.Index{}
	err = json.Unmarshal(m["blobs/sha256/"+mlistHex].Data, &idx)
	require.NoError(t, err)

	require.Equal(t, 3, len(idx.Manifests))

	for i, exp := range []struct {
		p    string
		os   string
		arch string
		dt   string
	}{
		{p: "windows/amd64", os: "windows", arch: "amd64", dt: "i am amd64"},
		{p: "linux/arm/v6", os: "linux", arch: "arm", dt: "i am arm"},
		{p: "linux/ppc64le", os: "linux", arch: "ppc64le", dt: "i am ppc64le"},
	} {
		t.Run(exp.p, func(t *testing.T) {
			require.Equal(t, exp.p, platforms.Format(*idx.Manifests[i].Platform))

			var mfst ocispecs.Manifest
			err = json.Unmarshal(m["blobs/sha256/"+idx.Manifests[i].Digest.Hex()].Data, &mfst)
			require.NoError(t, err)

			require.Equal(t, 1, len(mfst.Layers))

			m2, err := testutil.ReadTarToMap(m["blobs/sha256/"+mfst.Layers[0].Digest.Hex()].Data, true)
			require.NoError(t, err)
			require.Equal(t, exp.dt, string(m2["whoami"].Data))

			var img ocispecs.Image
			err = json.Unmarshal(m["blobs/sha256/"+mfst.Config.Digest.Hex()].Data, &img)
			require.NoError(t, err)

			require.Equal(t, exp.os, img.OS)
			require.Equal(t, exp.arch, img.Architecture)
			v, ok := img.Config.Labels["target"]
			require.True(t, ok)
			require.Equal(t, exp.p, v)
		})
	}
}

// tonistiigi/fsutil#46
func testContextChangeDirToFile(t *testing.T, sb integration.Sandbox) {
	f := getFrontend(t, sb)

	dockerfile := []byte(`
FROM scratch
COPY foo /
`)

	dir, err := integration.Tmpdir(
		t,
		fstest.CreateFile("Dockerfile", dockerfile, 0600),
		fstest.CreateDir("foo", 0700),
		fstest.CreateFile("foo/bar", []byte(`contents`), 0600),
	)
	require.NoError(t, err)

	c, err := client.New(sb.Context(), sb.Address())
	require.NoError(t, err)
	defer c.Close()

	_, err = f.Solve(sb.Context(), c, client.SolveOpt{
		LocalDirs: map[string]string{
			dockerui.DefaultLocalNameDockerfile: dir,
			dockerui.DefaultLocalNameContext:    dir,
		},
	}, nil)
	require.NoError(t, err)

	dir, err = integration.Tmpdir(
		t,
		fstest.CreateFile("Dockerfile", dockerfile, 0600),
		fstest.CreateFile("foo", []byte(`contents2`), 0600),
	)
	require.NoError(t, err)

	destDir := t.TempDir()

	_, err = f.Solve(sb.Context(), c, client.SolveOpt{
		Exports: []client.ExportEntry{
			{
				Type:      client.ExporterLocal,
				OutputDir: destDir,
			},
		},
		LocalDirs: map[string]string{
			dockerui.DefaultLocalNameDockerfile: dir,
			dockerui.DefaultLocalNameContext:    dir,
		},
	}, nil)
	require.NoError(t, err)

	dt, err := os.ReadFile(filepath.Join(destDir, "foo"))
	require.NoError(t, err)
	require.Equal(t, "contents2", string(dt))
}

func testNoSnapshotLeak(t *testing.T, sb integration.Sandbox) {
	f := getFrontend(t, sb)

	dockerfile := []byte(`
FROM scratch
COPY foo /
`)

	dir, err := integration.Tmpdir(
		t,
		fstest.CreateFile("Dockerfile", dockerfile, 0600),
		fstest.CreateFile("foo", []byte(`contents`), 0600),
	)
	require.NoError(t, err)

	c, err := client.New(sb.Context(), sb.Address())
	require.NoError(t, err)
	defer c.Close()

	_, err = f.Solve(sb.Context(), c, client.SolveOpt{
		LocalDirs: map[string]string{
			dockerui.DefaultLocalNameDockerfile: dir,
			dockerui.DefaultLocalNameContext:    dir,
		},
	}, nil)
	require.NoError(t, err)

	du, err := c.DiskUsage(sb.Context())
	require.NoError(t, err)

	_, err = f.Solve(sb.Context(), c, client.SolveOpt{
		LocalDirs: map[string]string{
			dockerui.DefaultLocalNameDockerfile: dir,
			dockerui.DefaultLocalNameContext:    dir,
		},
	}, nil)
	require.NoError(t, err)

	du2, err := c.DiskUsage(sb.Context())
	require.NoError(t, err)

	require.Equal(t, len(du), len(du2))
}

// #1197
func testCopyFollowAllSymlinks(t *testing.T, sb integration.Sandbox) {
	f := getFrontend(t, sb)

	dockerfile := []byte(`
FROM scratch
COPY foo /
COPY foo/sub bar
`)

	dir, err := integration.Tmpdir(
		t,
		fstest.CreateFile("Dockerfile", dockerfile, 0600),
		fstest.CreateFile("bar", []byte(`bar-contents`), 0600),
		fstest.CreateDir("foo", 0700),
		fstest.Symlink("../bar", "foo/sub"),
	)
	require.NoError(t, err)

	c, err := client.New(sb.Context(), sb.Address())
	require.NoError(t, err)
	defer c.Close()

	_, err = f.Solve(sb.Context(), c, client.SolveOpt{
		LocalDirs: map[string]string{
			dockerui.DefaultLocalNameDockerfile: dir,
			dockerui.DefaultLocalNameContext:    dir,
		},
	}, nil)
	require.NoError(t, err)
}

func testCopySymlinks(t *testing.T, sb integration.Sandbox) {
	f := getFrontend(t, sb)

	dockerfile := []byte(`
FROM scratch
COPY foo /
COPY sub/l* alllinks/
`)

	dir, err := integration.Tmpdir(
		t,
		fstest.CreateFile("Dockerfile", dockerfile, 0600),
		fstest.CreateFile("bar", []byte(`bar-contents`), 0600),
		fstest.Symlink("bar", "foo"),
		fstest.CreateDir("sub", 0700),
		fstest.CreateFile("sub/lfile", []byte(`lfile-contents`), 0600),
		fstest.Symlink("subfile", "sub/l0"),
		fstest.CreateFile("sub/subfile", []byte(`subfile-contents`), 0600),
		fstest.Symlink("second", "sub/l1"),
		fstest.Symlink("baz", "sub/second"),
		fstest.CreateFile("sub/baz", []byte(`baz-contents`), 0600),
	)
	require.NoError(t, err)

	c, err := client.New(sb.Context(), sb.Address())
	require.NoError(t, err)
	defer c.Close()

	destDir := t.TempDir()

	_, err = f.Solve(sb.Context(), c, client.SolveOpt{
		Exports: []client.ExportEntry{
			{
				Type:      client.ExporterLocal,
				OutputDir: destDir,
			},
		},
		LocalDirs: map[string]string{
			dockerui.DefaultLocalNameDockerfile: dir,
			dockerui.DefaultLocalNameContext:    dir,
		},
	}, nil)
	require.NoError(t, err)

	dt, err := os.ReadFile(filepath.Join(destDir, "foo"))
	require.NoError(t, err)
	require.Equal(t, "bar-contents", string(dt))

	dt, err = os.ReadFile(filepath.Join(destDir, "alllinks/l0"))
	require.NoError(t, err)
	require.Equal(t, "subfile-contents", string(dt))

	dt, err = os.ReadFile(filepath.Join(destDir, "alllinks/lfile"))
	require.NoError(t, err)
	require.Equal(t, "lfile-contents", string(dt))

	dt, err = os.ReadFile(filepath.Join(destDir, "alllinks/l1"))
	require.NoError(t, err)
	require.Equal(t, "baz-contents", string(dt))
}

func testHTTPDockerfile(t *testing.T, sb integration.Sandbox) {
	f := getFrontend(t, sb)

	dockerfile := []byte(`
FROM busybox
RUN echo -n "foo-contents" > /foo
FROM scratch
COPY --from=0 /foo /foo
`)

	srcDir := t.TempDir()

	err := os.WriteFile(filepath.Join(srcDir, "Dockerfile"), dockerfile, 0600)
	require.NoError(t, err)

	resp := httpserver.Response{
		Etag:    identity.NewID(),
		Content: dockerfile,
	}

	server := httpserver.NewTestServer(map[string]httpserver.Response{
		"/df": resp,
	})
	defer server.Close()

	destDir := t.TempDir()

	c, err := client.New(sb.Context(), sb.Address())
	require.NoError(t, err)
	defer c.Close()

	_, err = f.Solve(sb.Context(), c, client.SolveOpt{
		FrontendAttrs: map[string]string{
			"context":  server.URL + "/df",
			"filename": "mydockerfile", // this is bogus, any name should work
		},
		Exports: []client.ExportEntry{
			{
				Type:      client.ExporterLocal,
				OutputDir: destDir,
			},
		},
	}, nil)
	require.NoError(t, err)

	dt, err := os.ReadFile(filepath.Join(destDir, "foo"))
	require.NoError(t, err)
	require.Equal(t, "foo-contents", string(dt))
}

func testCmdShell(t *testing.T, sb integration.Sandbox) {
	f := getFrontend(t, sb)

	cdAddress := sb.ContainerdAddress()
	if cdAddress == "" {
		t.Skip("test is only for containerd worker")
	}

	dockerfile := []byte(`
FROM scratch
CMD ["test"]
`)

	dir, err := integration.Tmpdir(
		t,
		fstest.CreateFile("Dockerfile", dockerfile, 0600),
	)
	require.NoError(t, err)

	c, err := client.New(sb.Context(), sb.Address())
	require.NoError(t, err)
	defer c.Close()

	target := "docker.io/moby/cmdoverridetest:latest"
	_, err = f.Solve(sb.Context(), c, client.SolveOpt{
		Exports: []client.ExportEntry{
			{
				Type: client.ExporterImage,
				Attrs: map[string]string{
					"name": target,
				},
			},
		},
		LocalDirs: map[string]string{
			dockerui.DefaultLocalNameDockerfile: dir,
			dockerui.DefaultLocalNameContext:    dir,
		},
	}, nil)
	require.NoError(t, err)

	dockerfile = []byte(`
FROM docker.io/moby/cmdoverridetest:latest
SHELL ["ls"]
ENTRYPOINT my entrypoint
`)

	dir, err = integration.Tmpdir(
		t,
		fstest.CreateFile("Dockerfile", dockerfile, 0600),
	)
	require.NoError(t, err)

	target = "docker.io/moby/cmdoverridetest2:latest"
	_, err = f.Solve(sb.Context(), c, client.SolveOpt{
		Exports: []client.ExportEntry{
			{
				Type: client.ExporterImage,
				Attrs: map[string]string{
					"name": target,
				},
			},
		},
		LocalDirs: map[string]string{
			dockerui.DefaultLocalNameDockerfile: dir,
			dockerui.DefaultLocalNameContext:    dir,
		},
	}, nil)
	require.NoError(t, err)

	ctr, err := newContainerd(cdAddress)
	require.NoError(t, err)
	defer ctr.Close()

	ctx := namespaces.WithNamespace(sb.Context(), "buildkit")

	img, err := ctr.ImageService().Get(ctx, target)
	require.NoError(t, err)

	desc, err := img.Config(ctx, ctr.ContentStore(), platforms.Default())
	require.NoError(t, err)

	dt, err := content.ReadBlob(ctx, ctr.ContentStore(), desc)
	require.NoError(t, err)

	var ociimg ocispecs.Image
	err = json.Unmarshal(dt, &ociimg)
	require.NoError(t, err)

	require.Equal(t, []string(nil), ociimg.Config.Cmd)
	require.Equal(t, []string{"ls", "my entrypoint"}, ociimg.Config.Entrypoint)
}

func testPullScratch(t *testing.T, sb integration.Sandbox) {
	f := getFrontend(t, sb)

	cdAddress := sb.ContainerdAddress()
	if cdAddress == "" {
		t.Skip("test is only for containerd worker")
	}

	dockerfile := []byte(`
FROM scratch
LABEL foo=bar
`)

	dir, err := integration.Tmpdir(
		t,
		fstest.CreateFile("Dockerfile", dockerfile, 0600),
	)
	require.NoError(t, err)

	c, err := client.New(sb.Context(), sb.Address())
	require.NoError(t, err)
	defer c.Close()

	target := "docker.io/moby/testpullscratch:latest"
	_, err = f.Solve(sb.Context(), c, client.SolveOpt{
		Exports: []client.ExportEntry{
			{
				Type: client.ExporterImage,
				Attrs: map[string]string{
					"name": target,
				},
			},
		},
		LocalDirs: map[string]string{
			dockerui.DefaultLocalNameDockerfile: dir,
			dockerui.DefaultLocalNameContext:    dir,
		},
	}, nil)
	require.NoError(t, err)

	dockerfile = []byte(`
FROM docker.io/moby/testpullscratch:latest
LABEL bar=baz
COPY foo .
`)

	dir, err = integration.Tmpdir(
		t,
		fstest.CreateFile("Dockerfile", dockerfile, 0600),
		fstest.CreateFile("foo", []byte("foo-contents"), 0600),
	)
	require.NoError(t, err)

	target = "docker.io/moby/testpullscratch2:latest"
	_, err = f.Solve(sb.Context(), c, client.SolveOpt{
		Exports: []client.ExportEntry{
			{
				Type: client.ExporterImage,
				Attrs: map[string]string{
					"name": target,
				},
			},
		},
		LocalDirs: map[string]string{
			dockerui.DefaultLocalNameDockerfile: dir,
			dockerui.DefaultLocalNameContext:    dir,
		},
	}, nil)
	require.NoError(t, err)

	ctr, err := newContainerd(cdAddress)
	require.NoError(t, err)
	defer ctr.Close()

	ctx := namespaces.WithNamespace(sb.Context(), "buildkit")

	img, err := ctr.ImageService().Get(ctx, target)
	require.NoError(t, err)

	desc, err := img.Config(ctx, ctr.ContentStore(), platforms.Default())
	require.NoError(t, err)

	dt, err := content.ReadBlob(ctx, ctr.ContentStore(), desc)
	require.NoError(t, err)

	var ociimg ocispecs.Image
	err = json.Unmarshal(dt, &ociimg)
	require.NoError(t, err)

	require.Equal(t, "layers", ociimg.RootFS.Type)
	require.Equal(t, 1, len(ociimg.RootFS.DiffIDs))
	v, ok := ociimg.Config.Labels["foo"]
	require.True(t, ok)
	require.Equal(t, "bar", v)
	v, ok = ociimg.Config.Labels["bar"]
	require.True(t, ok)
	require.Equal(t, "baz", v)

	echo := llb.Image("busybox").
		Run(llb.Shlex(`sh -c "echo -n foo0 > /empty/foo"`)).
		AddMount("/empty", llb.Image("docker.io/moby/testpullscratch:latest"))

	def, err := echo.Marshal(sb.Context())
	require.NoError(t, err)

	destDir := t.TempDir()

	_, err = c.Solve(sb.Context(), def, client.SolveOpt{
		Exports: []client.ExportEntry{
			{
				Type:      client.ExporterLocal,
				OutputDir: destDir,
			},
		},
		LocalDirs: map[string]string{
			dockerui.DefaultLocalNameDockerfile: dir,
			dockerui.DefaultLocalNameContext:    dir,
		},
	}, nil)
	require.NoError(t, err)

	dt, err = os.ReadFile(filepath.Join(destDir, "foo"))
	require.NoError(t, err)
	require.Equal(t, "foo0", string(dt))
}

func testGlobalArg(t *testing.T, sb integration.Sandbox) {
	f := getFrontend(t, sb)

	dockerfile := []byte(`
ARG tag=nosuchtag
FROM busybox:${tag}
`)

	dir, err := integration.Tmpdir(
		t,
		fstest.CreateFile("Dockerfile", dockerfile, 0600),
	)
	require.NoError(t, err)

	c, err := client.New(sb.Context(), sb.Address())
	require.NoError(t, err)
	defer c.Close()

	_, err = f.Solve(sb.Context(), c, client.SolveOpt{
		FrontendAttrs: map[string]string{
			"build-arg:tag": "latest",
		},
		LocalDirs: map[string]string{
			dockerui.DefaultLocalNameDockerfile: dir,
			dockerui.DefaultLocalNameContext:    dir,
		},
	}, nil)
	require.NoError(t, err)
}

func testDockerfileDirs(t *testing.T, sb integration.Sandbox) {
	f := getFrontend(t, sb)
	f.RequiresBuildctl(t)

	dockerfile := []byte(`
	FROM busybox
	COPY foo /foo2
	COPY foo /
	RUN echo -n bar > foo3
	RUN test -f foo
	RUN cmp -s foo foo2
	RUN cmp -s foo foo3
`)

	dir, err := integration.Tmpdir(
		t,
		fstest.CreateFile("Dockerfile", dockerfile, 0600),
		fstest.CreateFile("foo", []byte("bar"), 0600),
	)
	require.NoError(t, err)

	args, trace := f.DFCmdArgs(dir, dir)
	defer os.RemoveAll(trace)

	cmd := sb.Cmd(args)
	require.NoError(t, cmd.Run())

	_, err = os.Stat(trace)
	require.NoError(t, err)

	// relative urls
	args, trace = f.DFCmdArgs(".", ".")
	defer os.RemoveAll(trace)

	cmd = sb.Cmd(args)
	cmd.Dir = dir
	require.NoError(t, cmd.Run())

	_, err = os.Stat(trace)
	require.NoError(t, err)

	// different context and dockerfile directories
	dir1, err := integration.Tmpdir(
		t,
		fstest.CreateFile("Dockerfile", dockerfile, 0600),
	)
	require.NoError(t, err)

	dir2, err := integration.Tmpdir(
		t,
		fstest.CreateFile("foo", []byte("bar"), 0600),
	)
	require.NoError(t, err)

	args, trace = f.DFCmdArgs(dir2, dir1)
	defer os.RemoveAll(trace)

	cmd = sb.Cmd(args)
	cmd.Dir = dir
	require.NoError(t, cmd.Run())

	_, err = os.Stat(trace)
	require.NoError(t, err)

	// TODO: test trace file output, cache hits, logs etc.
	// TODO: output metadata about original dockerfile command in trace
}

func testDockerfileInvalidCommand(t *testing.T, sb integration.Sandbox) {
	f := getFrontend(t, sb)
	f.RequiresBuildctl(t)
	dockerfile := []byte(`
	FROM busybox
	RUN invalidcmd
`)

	dir, err := integration.Tmpdir(
		t,
		fstest.CreateFile("Dockerfile", dockerfile, 0600),
	)
	require.NoError(t, err)

	args, trace := f.DFCmdArgs(dir, dir)
	defer os.RemoveAll(trace)

	cmd := sb.Cmd(args)
	stdout := new(bytes.Buffer)
	cmd.Stderr = stdout
	err = cmd.Run()
	require.Error(t, err)
	require.Contains(t, stdout.String(), "/bin/sh -c invalidcmd")
	require.Contains(t, stdout.String(), "did not complete successfully")
}

func testDockerfileInvalidInstruction(t *testing.T, sb integration.Sandbox) {
	f := getFrontend(t, sb)
	f.RequiresBuildctl(t)
	dockerfile := []byte(`
	FROM scratch
	FNTRYPOINT ["/bin/sh", "-c", "echo invalidinstruction"]
`)

	dir, err := integration.Tmpdir(
		t,
		fstest.CreateFile("Dockerfile", dockerfile, 0600),
	)
	require.NoError(t, err)

	c, err := client.New(sb.Context(), sb.Address())
	require.NoError(t, err)
	defer c.Close()

	_, err = f.Solve(sb.Context(), c, client.SolveOpt{
		LocalDirs: map[string]string{
			dockerui.DefaultLocalNameDockerfile: dir,
			dockerui.DefaultLocalNameContext:    dir,
		},
	}, nil)

	require.Error(t, err)
	require.Contains(t, err.Error(), "unknown instruction: FNTRYPOINT")
	require.Contains(t, err.Error(), "did you mean ENTRYPOINT?")
}

func testDockerfileADDFromURL(t *testing.T, sb integration.Sandbox) {
	f := getFrontend(t, sb)
	f.RequiresBuildctl(t)

	modTime := time.Now().Add(-24 * time.Hour) // avoid falso positive with current time

	resp := httpserver.Response{
		Etag:    identity.NewID(),
		Content: []byte("content1"),
	}

	resp2 := httpserver.Response{
		Etag:         identity.NewID(),
		LastModified: &modTime,
		Content:      []byte("content2"),
	}

	server := httpserver.NewTestServer(map[string]httpserver.Response{
		"/foo": resp,
		"/":    resp2,
	})
	defer server.Close()

	dockerfile := []byte(fmt.Sprintf(`
FROM scratch
ADD %s /dest/
`, server.URL+"/foo"))

	dir, err := integration.Tmpdir(
		t,
		fstest.CreateFile("Dockerfile", dockerfile, 0600),
	)
	require.NoError(t, err)

	args, trace := f.DFCmdArgs(dir, dir)
	defer os.RemoveAll(trace)

	destDir := t.TempDir()

	cmd := sb.Cmd(args + fmt.Sprintf(" --output type=local,dest=%s", destDir))
	err = cmd.Run()
	require.NoError(t, err)

	dt, err := os.ReadFile(filepath.Join(destDir, "dest/foo"))
	require.NoError(t, err)
	require.Equal(t, []byte("content1"), dt)

	// test the default properties
	dockerfile = []byte(fmt.Sprintf(`
FROM scratch
ADD %s /dest/
`, server.URL+"/"))

	dir, err = integration.Tmpdir(
		t,
		fstest.CreateFile("Dockerfile", dockerfile, 0600),
	)
	require.NoError(t, err)

	args, trace = f.DFCmdArgs(dir, dir)
	defer os.RemoveAll(trace)

	destDir = t.TempDir()

	cmd = sb.Cmd(args + fmt.Sprintf(" --output type=local,dest=%s", destDir))
	err = cmd.Run()
	require.NoError(t, err)

	destFile := filepath.Join(destDir, "dest/__unnamed__")
	dt, err = os.ReadFile(destFile)
	require.NoError(t, err)
	require.Equal(t, []byte("content2"), dt)

	fi, err := os.Stat(destFile)
	require.NoError(t, err)
	require.Equal(t, modTime.Format(http.TimeFormat), fi.ModTime().Format(http.TimeFormat))
}

func testDockerfileAddArchive(t *testing.T, sb integration.Sandbox) {
	f := getFrontend(t, sb)
	f.RequiresBuildctl(t)

	buf := bytes.NewBuffer(nil)
	tw := tar.NewWriter(buf)
	expectedContent := []byte("content0")
	err := tw.WriteHeader(&tar.Header{
		Name:     "foo",
		Typeflag: tar.TypeReg,
		Size:     int64(len(expectedContent)),
		Mode:     0644,
	})
	require.NoError(t, err)
	_, err = tw.Write(expectedContent)
	require.NoError(t, err)
	err = tw.Close()
	require.NoError(t, err)

	dockerfile := []byte(`
FROM scratch
ADD t.tar /
`)

	dir, err := integration.Tmpdir(
		t,
		fstest.CreateFile("Dockerfile", dockerfile, 0600),
		fstest.CreateFile("t.tar", buf.Bytes(), 0600),
	)
	require.NoError(t, err)

	args, trace := f.DFCmdArgs(dir, dir)
	defer os.RemoveAll(trace)

	destDir := t.TempDir()

	cmd := sb.Cmd(args + fmt.Sprintf(" --output type=local,dest=%s", destDir))
	require.NoError(t, cmd.Run())

	dt, err := os.ReadFile(filepath.Join(destDir, "foo"))
	require.NoError(t, err)
	require.Equal(t, expectedContent, dt)

	// add gzip tar
	buf2 := bytes.NewBuffer(nil)
	gz := gzip.NewWriter(buf2)
	_, err = gz.Write(buf.Bytes())
	require.NoError(t, err)
	err = gz.Close()
	require.NoError(t, err)

	dockerfile = []byte(`
FROM scratch
ADD t.tar.gz /
`)

	dir, err = integration.Tmpdir(
		t,
		fstest.CreateFile("Dockerfile", dockerfile, 0600),
		fstest.CreateFile("t.tar.gz", buf2.Bytes(), 0600),
	)
	require.NoError(t, err)

	args, trace = f.DFCmdArgs(dir, dir)
	defer os.RemoveAll(trace)

	destDir = t.TempDir()

	cmd = sb.Cmd(args + fmt.Sprintf(" --output type=local,dest=%s", destDir))
	require.NoError(t, cmd.Run())

	dt, err = os.ReadFile(filepath.Join(destDir, "foo"))
	require.NoError(t, err)
	require.Equal(t, expectedContent, dt)

	// COPY doesn't extract
	dockerfile = []byte(`
FROM scratch
COPY t.tar.gz /
`)

	dir, err = integration.Tmpdir(
		t,
		fstest.CreateFile("Dockerfile", dockerfile, 0600),
		fstest.CreateFile("t.tar.gz", buf2.Bytes(), 0600),
	)
	require.NoError(t, err)

	args, trace = f.DFCmdArgs(dir, dir)
	defer os.RemoveAll(trace)

	destDir = t.TempDir()

	cmd = sb.Cmd(args + fmt.Sprintf(" --output type=local,dest=%s", destDir))
	require.NoError(t, cmd.Run())

	dt, err = os.ReadFile(filepath.Join(destDir, "t.tar.gz"))
	require.NoError(t, err)
	require.Equal(t, buf2.Bytes(), dt)

	// ADD from URL doesn't extract
	resp := httpserver.Response{
		Etag:    identity.NewID(),
		Content: buf2.Bytes(),
	}

	server := httpserver.NewTestServer(map[string]httpserver.Response{
		"/t.tar.gz": resp,
	})
	defer server.Close()

	dockerfile = []byte(fmt.Sprintf(`
FROM scratch
ADD %s /
`, server.URL+"/t.tar.gz"))

	dir, err = integration.Tmpdir(
		t,
		fstest.CreateFile("Dockerfile", dockerfile, 0600),
	)
	require.NoError(t, err)

	args, trace = f.DFCmdArgs(dir, dir)
	defer os.RemoveAll(trace)

	destDir = t.TempDir()

	cmd = sb.Cmd(args + fmt.Sprintf(" --output type=local,dest=%s", destDir))
	require.NoError(t, cmd.Run())

	dt, err = os.ReadFile(filepath.Join(destDir, "t.tar.gz"))
	require.NoError(t, err)
	require.Equal(t, buf2.Bytes(), dt)

	// https://github.com/moby/buildkit/issues/386
	dockerfile = []byte(fmt.Sprintf(`
FROM scratch
ADD %s /newname.tar.gz
`, server.URL+"/t.tar.gz"))

	dir, err = integration.Tmpdir(
		t,
		fstest.CreateFile("Dockerfile", dockerfile, 0600),
	)
	require.NoError(t, err)

	args, trace = f.DFCmdArgs(dir, dir)
	defer os.RemoveAll(trace)

	destDir = t.TempDir()

	cmd = sb.Cmd(args + fmt.Sprintf(" --output type=local,dest=%s", destDir))
	require.NoError(t, cmd.Run())

	dt, err = os.ReadFile(filepath.Join(destDir, "newname.tar.gz"))
	require.NoError(t, err)
	require.Equal(t, buf2.Bytes(), dt)
}

func testDockerfileAddArchiveWildcard(t *testing.T, sb integration.Sandbox) {
	f := getFrontend(t, sb)

	buf := bytes.NewBuffer(nil)
	tw := tar.NewWriter(buf)
	expectedContent := []byte("content0")
	err := tw.WriteHeader(&tar.Header{
		Name:     "foo",
		Typeflag: tar.TypeReg,
		Size:     int64(len(expectedContent)),
		Mode:     0644,
	})
	require.NoError(t, err)
	_, err = tw.Write(expectedContent)
	require.NoError(t, err)
	err = tw.Close()
	require.NoError(t, err)

	buf2 := bytes.NewBuffer(nil)
	tw = tar.NewWriter(buf2)
	expectedContent = []byte("content1")
	err = tw.WriteHeader(&tar.Header{
		Name:     "bar",
		Typeflag: tar.TypeReg,
		Size:     int64(len(expectedContent)),
		Mode:     0644,
	})
	require.NoError(t, err)
	_, err = tw.Write(expectedContent)
	require.NoError(t, err)
	err = tw.Close()
	require.NoError(t, err)

	dockerfile := []byte(`
FROM scratch
ADD *.tar /dest
`)

	dir, err := integration.Tmpdir(
		t,
		fstest.CreateFile("Dockerfile", dockerfile, 0600),
		fstest.CreateFile("t.tar", buf.Bytes(), 0600),
		fstest.CreateFile("b.tar", buf2.Bytes(), 0600),
	)
	require.NoError(t, err)

	destDir := t.TempDir()

	c, err := client.New(sb.Context(), sb.Address())
	require.NoError(t, err)
	defer c.Close()

	_, err = f.Solve(sb.Context(), c, client.SolveOpt{
		Exports: []client.ExportEntry{
			{
				Type:      client.ExporterLocal,
				OutputDir: destDir,
			},
		},
		LocalDirs: map[string]string{
			dockerui.DefaultLocalNameDockerfile: dir,
			dockerui.DefaultLocalNameContext:    dir,
		},
	}, nil)
	require.NoError(t, err)

	dt, err := os.ReadFile(filepath.Join(destDir, "dest/foo"))
	require.NoError(t, err)
	require.Equal(t, "content0", string(dt))

	dt, err = os.ReadFile(filepath.Join(destDir, "dest/bar"))
	require.NoError(t, err)
	require.Equal(t, "content1", string(dt))
}

func testDockerfileAddChownExpand(t *testing.T, sb integration.Sandbox) {
	f := getFrontend(t, sb)

	dockerfile := []byte(`
FROM busybox
ARG group
ENV owner 1000
ADD --chown=${owner}:${group} foo /
RUN [ "$(stat -c "%u %G" /foo)" == "1000 nobody" ]
`)

	dir, err := integration.Tmpdir(
		t,
		fstest.CreateFile("Dockerfile", dockerfile, 0600),
		fstest.CreateFile("foo", []byte(`foo-contents`), 0600),
	)
	require.NoError(t, err)

	c, err := client.New(sb.Context(), sb.Address())
	require.NoError(t, err)
	defer c.Close()

	_, err = f.Solve(sb.Context(), c, client.SolveOpt{
		FrontendAttrs: map[string]string{
			"build-arg:group": "nobody",
		},
		LocalDirs: map[string]string{
			dockerui.DefaultLocalNameDockerfile: dir,
			dockerui.DefaultLocalNameContext:    dir,
		},
	}, nil)
	require.NoError(t, err)
}

func testSymlinkDestination(t *testing.T, sb integration.Sandbox) {
	f := getFrontend(t, sb)
	f.RequiresBuildctl(t)

	buf := bytes.NewBuffer(nil)
	tw := tar.NewWriter(buf)
	expectedContent := []byte("content0")
	err := tw.WriteHeader(&tar.Header{
		Name:     "symlink",
		Typeflag: tar.TypeSymlink,
		Linkname: "../tmp/symlink-target",
		Mode:     0755,
	})
	require.NoError(t, err)
	err = tw.Close()
	require.NoError(t, err)

	dockerfile := []byte(`
FROM scratch
ADD t.tar /
COPY foo /symlink/
`)

	dir, err := integration.Tmpdir(
		t,
		fstest.CreateFile("Dockerfile", dockerfile, 0600),
		fstest.CreateFile("foo", expectedContent, 0600),
		fstest.CreateFile("t.tar", buf.Bytes(), 0600),
	)
	require.NoError(t, err)

	args, trace := f.DFCmdArgs(dir, dir)
	defer os.RemoveAll(trace)

	destDir := t.TempDir()

	cmd := sb.Cmd(args + fmt.Sprintf(" --output type=local,dest=%s", destDir))
	require.NoError(t, cmd.Run())

	dt, err := os.ReadFile(filepath.Join(destDir, "tmp/symlink-target/foo"))
	require.NoError(t, err)
	require.Equal(t, expectedContent, dt)
}

func testDockerfileScratchConfig(t *testing.T, sb integration.Sandbox) {
	cdAddress := sb.ContainerdAddress()
	if cdAddress == "" {
		t.Skip("test requires containerd worker")
	}

	f := getFrontend(t, sb)
	f.RequiresBuildctl(t)
	dockerfile := []byte(`
FROM scratch
ENV foo=bar
`)

	dir, err := integration.Tmpdir(
		t,
		fstest.CreateFile("Dockerfile", dockerfile, 0600),
	)
	require.NoError(t, err)

	args, trace := f.DFCmdArgs(dir, dir)
	defer os.RemoveAll(trace)

	target := "example.com/moby/dockerfilescratch:test"
	cmd := sb.Cmd(args + " --output type=image,name=" + target)
	err = cmd.Run()
	require.NoError(t, err)

	client, err := newContainerd(cdAddress)
	require.NoError(t, err)
	defer client.Close()

	ctx := namespaces.WithNamespace(sb.Context(), "buildkit")

	img, err := client.ImageService().Get(ctx, target)
	require.NoError(t, err)

	desc, err := img.Config(ctx, client.ContentStore(), platforms.Default())
	require.NoError(t, err)

	dt, err := content.ReadBlob(ctx, client.ContentStore(), desc)
	require.NoError(t, err)

	var ociimg ocispecs.Image
	err = json.Unmarshal(dt, &ociimg)
	require.NoError(t, err)

	require.NotEqual(t, "", ociimg.OS)
	require.NotEqual(t, "", ociimg.Architecture)
	require.NotEqual(t, "", ociimg.Config.WorkingDir)
	require.Equal(t, "layers", ociimg.RootFS.Type)
	require.Equal(t, 0, len(ociimg.RootFS.DiffIDs))

	require.Equal(t, 1, len(ociimg.History))
	require.Contains(t, ociimg.History[0].CreatedBy, "ENV foo=bar")
	require.Equal(t, true, ociimg.History[0].EmptyLayer)

	require.Contains(t, ociimg.Config.Env, "foo=bar")
	require.Condition(t, func() bool {
		for _, env := range ociimg.Config.Env {
			if strings.HasPrefix(env, "PATH=") {
				return true
			}
		}
		return false
	})
}

func testExposeExpansion(t *testing.T, sb integration.Sandbox) {
	integration.CheckFeatureCompat(t, sb, integration.FeatureImageExporter)
	f := getFrontend(t, sb)

	dockerfile := []byte(`
FROM scratch
ARG PORTS="3000 4000/udp"
EXPOSE $PORTS
EXPOSE 5000
`)

	dir, err := integration.Tmpdir(
		t,
		fstest.CreateFile("Dockerfile", dockerfile, 0600),
	)
	require.NoError(t, err)

	c, err := client.New(sb.Context(), sb.Address())
	require.NoError(t, err)
	defer c.Close()

	target := "example.com/moby/dockerfileexpansion:test"
	_, err = f.Solve(sb.Context(), c, client.SolveOpt{
		Exports: []client.ExportEntry{
			{
				Type: client.ExporterImage,
				Attrs: map[string]string{
					"name": target,
				},
			},
		},
		LocalDirs: map[string]string{
			dockerui.DefaultLocalNameDockerfile: dir,
			dockerui.DefaultLocalNameContext:    dir,
		},
	}, nil)
	require.NoError(t, err)

	cdAddress := sb.ContainerdAddress()
	if cdAddress == "" {
		t.Skip("rest of test requires containerd worker")
	}

	client, err := newContainerd(cdAddress)
	require.NoError(t, err)
	defer client.Close()

	ctx := namespaces.WithNamespace(sb.Context(), "buildkit")

	img, err := client.ImageService().Get(ctx, target)
	require.NoError(t, err)

	desc, err := img.Config(ctx, client.ContentStore(), platforms.Default())
	require.NoError(t, err)

	dt, err := content.ReadBlob(ctx, client.ContentStore(), desc)
	require.NoError(t, err)

	var ociimg ocispecs.Image
	err = json.Unmarshal(dt, &ociimg)
	require.NoError(t, err)

	require.Equal(t, 3, len(ociimg.Config.ExposedPorts))

	var ports []string
	for p := range ociimg.Config.ExposedPorts {
		ports = append(ports, p)
	}

	sort.Strings(ports)

	require.Equal(t, "3000/tcp", ports[0])
	require.Equal(t, "4000/udp", ports[1])
	require.Equal(t, "5000/tcp", ports[2])
}

func testDockerignore(t *testing.T, sb integration.Sandbox) {
	f := getFrontend(t, sb)

	dockerfile := []byte(`
FROM scratch
COPY . .
`)

	dockerignore := []byte(`
ba*
Dockerfile
!bay
.dockerignore
`)

	dir, err := integration.Tmpdir(
		t,
		fstest.CreateFile("Dockerfile", dockerfile, 0600),
		fstest.CreateFile("foo", []byte(`foo-contents`), 0600),
		fstest.CreateFile("bar", []byte(`bar-contents`), 0600),
		fstest.CreateFile("baz", []byte(`baz-contents`), 0600),
		fstest.CreateFile("bay", []byte(`bay-contents`), 0600),
		fstest.CreateFile(".dockerignore", dockerignore, 0600),
	)
	require.NoError(t, err)

	c, err := client.New(sb.Context(), sb.Address())
	require.NoError(t, err)
	defer c.Close()

	destDir := t.TempDir()

	_, err = f.Solve(sb.Context(), c, client.SolveOpt{
		Exports: []client.ExportEntry{
			{
				Type:      client.ExporterLocal,
				OutputDir: destDir,
			},
		},
		LocalDirs: map[string]string{
			dockerui.DefaultLocalNameDockerfile: dir,
			dockerui.DefaultLocalNameContext:    dir,
		},
	}, nil)
	require.NoError(t, err)

	dt, err := os.ReadFile(filepath.Join(destDir, "foo"))
	require.NoError(t, err)
	require.Equal(t, "foo-contents", string(dt))

	_, err = os.Stat(filepath.Join(destDir, ".dockerignore"))
	require.Error(t, err)
	require.True(t, errors.Is(err, os.ErrNotExist))

	_, err = os.Stat(filepath.Join(destDir, "Dockerfile"))
	require.Error(t, err)
	require.True(t, errors.Is(err, os.ErrNotExist))

	_, err = os.Stat(filepath.Join(destDir, "bar"))
	require.Error(t, err)
	require.True(t, errors.Is(err, os.ErrNotExist))

	_, err = os.Stat(filepath.Join(destDir, "baz"))
	require.Error(t, err)
	require.True(t, errors.Is(err, os.ErrNotExist))

	dt, err = os.ReadFile(filepath.Join(destDir, "bay"))
	require.NoError(t, err)
	require.Equal(t, "bay-contents", string(dt))
}

func testDockerignoreInvalid(t *testing.T, sb integration.Sandbox) {
	f := getFrontend(t, sb)

	dockerfile := []byte(`
FROM scratch
COPY . .
`)

	dir, err := integration.Tmpdir(
		t,
		fstest.CreateFile("Dockerfile", dockerfile, 0600),
		fstest.CreateFile(".dockerignore", []byte("!\n"), 0600),
	)
	require.NoError(t, err)

	ctx, cancel := context.WithTimeout(sb.Context(), 15*time.Second)
	defer cancel()

	c, err := client.New(ctx, sb.Address())
	require.NoError(t, err)
	defer c.Close()

	_, err = f.Solve(ctx, c, client.SolveOpt{
		LocalDirs: map[string]string{
			dockerui.DefaultLocalNameDockerfile: dir,
			dockerui.DefaultLocalNameContext:    dir,
		},
	}, nil)
	// err is either the expected error due to invalid dockerignore or error from the timeout
	require.Error(t, err)
	select {
	case <-ctx.Done():
		t.Fatal("timed out")
	default:
	}
}

// moby/moby#10858
func testDockerfileLowercase(t *testing.T, sb integration.Sandbox) {
	f := getFrontend(t, sb)

	dockerfile := []byte(`FROM scratch
`)

	dir, err := integration.Tmpdir(
		t,
		fstest.CreateFile("dockerfile", dockerfile, 0600),
	)
	require.NoError(t, err)

	ctx := sb.Context()

	c, err := client.New(ctx, sb.Address())
	require.NoError(t, err)
	defer c.Close()

	_, err = f.Solve(ctx, c, client.SolveOpt{
		LocalDirs: map[string]string{
			dockerui.DefaultLocalNameDockerfile: dir,
			dockerui.DefaultLocalNameContext:    dir,
		},
	}, nil)
	require.NoError(t, err)
}

func testExportedHistory(t *testing.T, sb integration.Sandbox) {
	f := getFrontend(t, sb)
	f.RequiresBuildctl(t)

	// using multi-stage to test that history is scoped to one stage
	dockerfile := []byte(`
FROM busybox AS base
ENV foo=bar
COPY foo /foo2
FROM busybox
LABEL lbl=val
COPY --from=base foo2 foo3
WORKDIR /
RUN echo bar > foo4
RUN ["ls"]
`)

	dir, err := integration.Tmpdir(
		t,
		fstest.CreateFile("Dockerfile", dockerfile, 0600),
		fstest.CreateFile("foo", []byte("contents0"), 0600),
	)
	require.NoError(t, err)

	args, trace := f.DFCmdArgs(dir, dir)
	defer os.RemoveAll(trace)

	integration.CheckFeatureCompat(t, sb, integration.FeatureImageExporter)

	target := "example.com/moby/dockerfilescratch:test"
	cmd := sb.Cmd(args + " --output type=image,name=" + target)
	require.NoError(t, cmd.Run())

	// TODO: expose this test to OCI worker
	cdAddress := sb.ContainerdAddress()
	if cdAddress == "" {
		t.Skip("rest of test requires containerd worker")
	}

	client, err := newContainerd(cdAddress)
	require.NoError(t, err)
	defer client.Close()

	ctx := namespaces.WithNamespace(sb.Context(), "buildkit")

	img, err := client.ImageService().Get(ctx, target)
	require.NoError(t, err)

	desc, err := img.Config(ctx, client.ContentStore(), platforms.Default())
	require.NoError(t, err)

	dt, err := content.ReadBlob(ctx, client.ContentStore(), desc)
	require.NoError(t, err)

	var ociimg ocispecs.Image
	err = json.Unmarshal(dt, &ociimg)
	require.NoError(t, err)

	require.Equal(t, "layers", ociimg.RootFS.Type)
	// this depends on busybox. should be ok after freezing images
	require.Equal(t, 4, len(ociimg.RootFS.DiffIDs))

	require.Equal(t, 7, len(ociimg.History))
	require.Contains(t, ociimg.History[2].CreatedBy, "lbl=val")
	require.Equal(t, true, ociimg.History[2].EmptyLayer)
	require.NotNil(t, ociimg.History[2].Created)
	require.Contains(t, ociimg.History[3].CreatedBy, "COPY foo2 foo3")
	require.Equal(t, false, ociimg.History[3].EmptyLayer)
	require.NotNil(t, ociimg.History[3].Created)
	require.Contains(t, ociimg.History[4].CreatedBy, "WORKDIR /")
	require.Equal(t, true, ociimg.History[4].EmptyLayer)
	require.NotNil(t, ociimg.History[4].Created)
	require.Contains(t, ociimg.History[5].CreatedBy, "echo bar > foo4")
	require.Equal(t, false, ociimg.History[5].EmptyLayer)
	require.NotNil(t, ociimg.History[5].Created)
	require.Contains(t, ociimg.History[6].CreatedBy, "RUN ls")
	require.Equal(t, false, ociimg.History[6].EmptyLayer)
	require.NotNil(t, ociimg.History[6].Created)
}

func testUser(t *testing.T, sb integration.Sandbox) {
	integration.CheckFeatureCompat(t, sb, integration.FeatureImageExporter)
	f := getFrontend(t, sb)

	dockerfile := []byte(`
FROM busybox AS base
RUN mkdir -m 0777 /out
RUN id -un > /out/rootuser

# Make sure our defaults work
RUN [ "$(id -u):$(id -g)/$(id -un):$(id -gn)" = '0:0/root:root' ]

# TODO decide if "args.user = strconv.Itoa(syscall.Getuid())" is acceptable behavior for changeUser in sysvinit instead of "return nil" when "USER" isn't specified (so that we get the proper group list even if that is the empty list, even in the default case of not supplying an explicit USER to run as, which implies USER 0)
USER root
RUN [ "$(id -G):$(id -Gn)" = '0 10:root wheel' ]

# Setup dockerio user and group
RUN echo 'dockerio:x:1001:1001::/bin:/bin/false' >> /etc/passwd && \
	echo 'dockerio:x:1001:' >> /etc/group

# Make sure we can switch to our user and all the information is exactly as we expect it to be
USER dockerio
RUN [ "$(id -u):$(id -g)/$(id -un):$(id -gn)/$(id -G):$(id -Gn)" = '1001:1001/dockerio:dockerio/1001:dockerio' ]

# Switch back to root and double check that worked exactly as we might expect it to
USER root
RUN [ "$(id -u):$(id -g)/$(id -un):$(id -gn)/$(id -G):$(id -Gn)" = '0:0/root:root/0 10:root wheel' ] && \
        # Add a "supplementary" group for our dockerio user
	echo 'supplementary:x:1002:dockerio' >> /etc/group

# ... and then go verify that we get it like we expect
USER dockerio
RUN [ "$(id -u):$(id -g)/$(id -un):$(id -gn)/$(id -G):$(id -Gn)" = '1001:1001/dockerio:dockerio/1001 1002:dockerio supplementary' ]
USER 1001
RUN [ "$(id -u):$(id -g)/$(id -un):$(id -gn)/$(id -G):$(id -Gn)" = '1001:1001/dockerio:dockerio/1001 1002:dockerio supplementary' ]

# super test the new "user:group" syntax
USER dockerio:dockerio
RUN [ "$(id -u):$(id -g)/$(id -un):$(id -gn)/$(id -G):$(id -Gn)" = '1001:1001/dockerio:dockerio/1001:dockerio' ]
USER 1001:dockerio
RUN [ "$(id -u):$(id -g)/$(id -un):$(id -gn)/$(id -G):$(id -Gn)" = '1001:1001/dockerio:dockerio/1001:dockerio' ]
USER dockerio:1001
RUN [ "$(id -u):$(id -g)/$(id -un):$(id -gn)/$(id -G):$(id -Gn)" = '1001:1001/dockerio:dockerio/1001:dockerio' ]
USER 1001:1001
RUN [ "$(id -u):$(id -g)/$(id -un):$(id -gn)/$(id -G):$(id -Gn)" = '1001:1001/dockerio:dockerio/1001:dockerio' ]
USER dockerio:supplementary
RUN [ "$(id -u):$(id -g)/$(id -un):$(id -gn)/$(id -G):$(id -Gn)" = '1001:1002/dockerio:supplementary/1002:supplementary' ]
USER dockerio:1002
RUN [ "$(id -u):$(id -g)/$(id -un):$(id -gn)/$(id -G):$(id -Gn)" = '1001:1002/dockerio:supplementary/1002:supplementary' ]
USER 1001:supplementary
RUN [ "$(id -u):$(id -g)/$(id -un):$(id -gn)/$(id -G):$(id -Gn)" = '1001:1002/dockerio:supplementary/1002:supplementary' ]
USER 1001:1002
RUN [ "$(id -u):$(id -g)/$(id -un):$(id -gn)/$(id -G):$(id -Gn)" = '1001:1002/dockerio:supplementary/1002:supplementary' ]

# make sure unknown uid/gid still works properly
USER 1042:1043
RUN [ "$(id -u):$(id -g)/$(id -un):$(id -gn)/$(id -G):$(id -Gn)" = '1042:1043/1042:1043/1043:1043' ]
USER daemon
RUN id -un > /out/daemonuser
FROM scratch
COPY --from=base /out /
USER nobody
`)

	dir, err := integration.Tmpdir(
		t,
		fstest.CreateFile("Dockerfile", dockerfile, 0600),
	)
	require.NoError(t, err)

	c, err := client.New(sb.Context(), sb.Address())
	require.NoError(t, err)
	defer c.Close()

	destDir := t.TempDir()

	_, err = f.Solve(sb.Context(), c, client.SolveOpt{
		Exports: []client.ExportEntry{
			{
				Type:      client.ExporterLocal,
				OutputDir: destDir,
			},
		},
		LocalDirs: map[string]string{
			dockerui.DefaultLocalNameDockerfile: dir,
			dockerui.DefaultLocalNameContext:    dir,
		},
	}, nil)
	require.NoError(t, err)

	dt, err := os.ReadFile(filepath.Join(destDir, "rootuser"))
	require.NoError(t, err)
	require.Equal(t, "root\n", string(dt))

	dt, err = os.ReadFile(filepath.Join(destDir, "daemonuser"))
	require.NoError(t, err)
	require.Equal(t, "daemon\n", string(dt))

	// test user in exported
	target := "example.com/moby/dockerfileuser:test"
	_, err = f.Solve(sb.Context(), c, client.SolveOpt{
		Exports: []client.ExportEntry{
			{
				Type: client.ExporterImage,
				Attrs: map[string]string{
					"name": target,
				},
			},
		},
		LocalDirs: map[string]string{
			dockerui.DefaultLocalNameDockerfile: dir,
			dockerui.DefaultLocalNameContext:    dir,
		},
	}, nil)
	require.NoError(t, err)

	cdAddress := sb.ContainerdAddress()
	if cdAddress == "" {
		t.Skip("rest of test requires containerd worker")
	}

	client, err := newContainerd(cdAddress)
	require.NoError(t, err)
	defer client.Close()

	ctx := namespaces.WithNamespace(sb.Context(), "buildkit")

	img, err := client.ImageService().Get(ctx, target)
	require.NoError(t, err)

	desc, err := img.Config(ctx, client.ContentStore(), platforms.Default())
	require.NoError(t, err)

	dt, err = content.ReadBlob(ctx, client.ContentStore(), desc)
	require.NoError(t, err)

	var ociimg ocispecs.Image
	err = json.Unmarshal(dt, &ociimg)
	require.NoError(t, err)

	require.Equal(t, "nobody", ociimg.Config.User)
}

// testUserAdditionalGids ensures that that the primary GID is also included in the additional GID list.
// CVE-2023-25173: https://github.com/advisories/GHSA-hmfx-3pcx-653p
func testUserAdditionalGids(t *testing.T, sb integration.Sandbox) {
	f := getFrontend(t, sb)

	dockerfile := []byte(`
# Mimics the tests in https://github.com/containerd/containerd/commit/3eda46af12b1deedab3d0802adb2e81cb3521950
FROM busybox
SHELL ["/bin/sh", "-euxc"]
RUN [ "$(id)" = "uid=0(root) gid=0(root) groups=0(root),10(wheel)" ]
USER 1234
RUN [ "$(id)" = "uid=1234 gid=0(root) groups=0(root)" ]
USER 1234:1234
RUN [ "$(id)" = "uid=1234 gid=1234 groups=1234" ]
USER daemon
RUN [ "$(id)" = "uid=1(daemon) gid=1(daemon) groups=1(daemon)" ]
`)

	dir, err := integration.Tmpdir(
		t,
		fstest.CreateFile("Dockerfile", dockerfile, 0600),
	)
	require.NoError(t, err)

	c, err := client.New(sb.Context(), sb.Address())
	require.NoError(t, err)
	defer c.Close()

	_, err = f.Solve(sb.Context(), c, client.SolveOpt{
		LocalDirs: map[string]string{
<<<<<<< HEAD
			builder.DefaultLocalNameDockerfile: dir,
			builder.DefaultLocalNameContext:    dir,
=======
			dockerui.DefaultLocalNameDockerfile: dir,
			dockerui.DefaultLocalNameContext:    dir,
>>>>>>> 23d38a72
		},
	}, nil)
	require.NoError(t, err)
}

func testCopyChown(t *testing.T, sb integration.Sandbox) {
	f := getFrontend(t, sb)

	dockerfile := []byte(`
FROM busybox AS base
ENV owner 1000
RUN mkdir -m 0777 /out
COPY --chown=daemon foo /
COPY --chown=1000:nobody bar /baz
ARG group
COPY --chown=${owner}:${group} foo /foobis
RUN stat -c "%U %G" /foo  > /out/fooowner
RUN stat -c "%u %G" /baz/sub  > /out/subowner
RUN stat -c "%u %G" /foobis  > /out/foobisowner
FROM scratch
COPY --from=base /out /
`)

	dir, err := integration.Tmpdir(
		t,
		fstest.CreateFile("Dockerfile", dockerfile, 0600),
		fstest.CreateFile("foo", []byte(`foo-contents`), 0600),
		fstest.CreateDir("bar", 0700),
		fstest.CreateFile("bar/sub", nil, 0600),
	)
	require.NoError(t, err)

	c, err := client.New(sb.Context(), sb.Address())
	require.NoError(t, err)
	defer c.Close()

	destDir := t.TempDir()

	_, err = f.Solve(sb.Context(), c, client.SolveOpt{
		Exports: []client.ExportEntry{
			{
				Type:      client.ExporterLocal,
				OutputDir: destDir,
			},
		},
		FrontendAttrs: map[string]string{
			"build-arg:group": "nobody",
		},
		LocalDirs: map[string]string{
			dockerui.DefaultLocalNameDockerfile: dir,
			dockerui.DefaultLocalNameContext:    dir,
		},
	}, nil)
	require.NoError(t, err)

	dt, err := os.ReadFile(filepath.Join(destDir, "fooowner"))
	require.NoError(t, err)
	require.Equal(t, "daemon daemon\n", string(dt))

	dt, err = os.ReadFile(filepath.Join(destDir, "subowner"))
	require.NoError(t, err)
	require.Equal(t, "1000 nobody\n", string(dt))

	dt, err = os.ReadFile(filepath.Join(destDir, "foobisowner"))
	require.NoError(t, err)
	require.Equal(t, "1000 nobody\n", string(dt))
}

func testCopyChmod(t *testing.T, sb integration.Sandbox) {
	f := getFrontend(t, sb)

	dockerfile := []byte(`
FROM busybox AS base

RUN mkdir -m 0777 /out
COPY --chmod=0644 foo /
COPY --chmod=777 bar /baz
COPY --chmod=0 foo /foobis

RUN stat -c "%04a" /foo  > /out/fooperm
RUN stat -c "%04a" /baz  > /out/barperm
RUN stat -c "%04a" /foobis  > /out/foobisperm
FROM scratch
COPY --from=base /out /
`)

	dir, err := integration.Tmpdir(
		t,
		fstest.CreateFile("Dockerfile", dockerfile, 0600),
		fstest.CreateFile("foo", []byte(`foo-contents`), 0600),
		fstest.CreateFile("bar", []byte(`bar-contents`), 0700),
	)
	require.NoError(t, err)

	c, err := client.New(sb.Context(), sb.Address())
	require.NoError(t, err)
	defer c.Close()

	destDir := t.TempDir()

	_, err = f.Solve(sb.Context(), c, client.SolveOpt{
		Exports: []client.ExportEntry{
			{
				Type:      client.ExporterLocal,
				OutputDir: destDir,
			},
		},
		LocalDirs: map[string]string{
			dockerui.DefaultLocalNameDockerfile: dir,
			dockerui.DefaultLocalNameContext:    dir,
		},
	}, nil)

	require.NoError(t, err)

	dt, err := os.ReadFile(filepath.Join(destDir, "fooperm"))
	require.NoError(t, err)
	require.Equal(t, "0644\n", string(dt))

	dt, err = os.ReadFile(filepath.Join(destDir, "barperm"))
	require.NoError(t, err)
	require.Equal(t, "0777\n", string(dt))

	dt, err = os.ReadFile(filepath.Join(destDir, "foobisperm"))
	require.NoError(t, err)
	require.Equal(t, "0000\n", string(dt))
}

func testCopyOverrideFiles(t *testing.T, sb integration.Sandbox) {
	f := getFrontend(t, sb)

	dockerfile := []byte(`
FROM scratch AS base
COPY sub sub
COPY sub sub
COPY files/foo.go dest/foo.go
COPY files/foo.go dest/foo.go
COPY files dest
`)

	dir, err := integration.Tmpdir(
		t,
		fstest.CreateFile("Dockerfile", dockerfile, 0600),
		fstest.CreateDir("sub", 0700),
		fstest.CreateDir("sub/dir1", 0700),
		fstest.CreateDir("sub/dir1/dir2", 0700),
		fstest.CreateFile("sub/dir1/dir2/foo", []byte(`foo-contents`), 0600),
		fstest.CreateDir("files", 0700),
		fstest.CreateFile("files/foo.go", []byte(`foo.go-contents`), 0600),
	)
	require.NoError(t, err)

	c, err := client.New(sb.Context(), sb.Address())
	require.NoError(t, err)
	defer c.Close()

	destDir := t.TempDir()

	_, err = f.Solve(sb.Context(), c, client.SolveOpt{
		Exports: []client.ExportEntry{
			{
				Type:      client.ExporterLocal,
				OutputDir: destDir,
			},
		},
		LocalDirs: map[string]string{
			dockerui.DefaultLocalNameDockerfile: dir,
			dockerui.DefaultLocalNameContext:    dir,
		},
	}, nil)
	require.NoError(t, err)

	dt, err := os.ReadFile(filepath.Join(destDir, "sub/dir1/dir2/foo"))
	require.NoError(t, err)
	require.Equal(t, "foo-contents", string(dt))

	dt, err = os.ReadFile(filepath.Join(destDir, "dest/foo.go"))
	require.NoError(t, err)
	require.Equal(t, "foo.go-contents", string(dt))
}

func testCopyVarSubstitution(t *testing.T, sb integration.Sandbox) {
	f := getFrontend(t, sb)

	dockerfile := []byte(`
FROM scratch AS base
ENV FOO bar
COPY $FOO baz
`)

	dir, err := integration.Tmpdir(
		t,
		fstest.CreateFile("Dockerfile", dockerfile, 0600),
		fstest.CreateFile("bar", []byte(`bar-contents`), 0600),
	)

	require.NoError(t, err)

	c, err := client.New(sb.Context(), sb.Address())
	require.NoError(t, err)
	defer c.Close()

	destDir := t.TempDir()

	_, err = f.Solve(sb.Context(), c, client.SolveOpt{
		Exports: []client.ExportEntry{
			{
				Type:      client.ExporterLocal,
				OutputDir: destDir,
			},
		},
		LocalDirs: map[string]string{
			dockerui.DefaultLocalNameDockerfile: dir,
			dockerui.DefaultLocalNameContext:    dir,
		},
	}, nil)
	require.NoError(t, err)

	dt, err := os.ReadFile(filepath.Join(destDir, "baz"))
	require.NoError(t, err)
	require.Equal(t, "bar-contents", string(dt))
}

func testCopyWildcards(t *testing.T, sb integration.Sandbox) {
	f := getFrontend(t, sb)

	dockerfile := []byte(`
FROM scratch AS base
COPY *.go /gofiles/
COPY f*.go foo2.go
COPY sub/* /subdest/
COPY sub/*/dir2/foo /subdest2/
COPY sub/*/dir2/foo /subdest3/bar
COPY . all/
COPY sub/dir1/ subdest4
COPY sub/dir1/. subdest5
COPY sub/dir1 subdest6
`)

	dir, err := integration.Tmpdir(
		t,
		fstest.CreateFile("Dockerfile", dockerfile, 0600),
		fstest.CreateFile("foo.go", []byte(`foo-contents`), 0600),
		fstest.CreateFile("bar.go", []byte(`bar-contents`), 0600),
		fstest.CreateDir("sub", 0700),
		fstest.CreateDir("sub/dir1", 0700),
		fstest.CreateDir("sub/dir1/dir2", 0700),
		fstest.CreateFile("sub/dir1/dir2/foo", []byte(`foo-contents`), 0600),
	)
	require.NoError(t, err)

	c, err := client.New(sb.Context(), sb.Address())
	require.NoError(t, err)
	defer c.Close()

	destDir := t.TempDir()

	_, err = f.Solve(sb.Context(), c, client.SolveOpt{
		Exports: []client.ExportEntry{
			{
				Type:      client.ExporterLocal,
				OutputDir: destDir,
			},
		},
		LocalDirs: map[string]string{
			dockerui.DefaultLocalNameDockerfile: dir,
			dockerui.DefaultLocalNameContext:    dir,
		},
	}, nil)
	require.NoError(t, err)

	dt, err := os.ReadFile(filepath.Join(destDir, "gofiles/foo.go"))
	require.NoError(t, err)
	require.Equal(t, "foo-contents", string(dt))

	dt, err = os.ReadFile(filepath.Join(destDir, "gofiles/bar.go"))
	require.NoError(t, err)
	require.Equal(t, "bar-contents", string(dt))

	dt, err = os.ReadFile(filepath.Join(destDir, "foo2.go"))
	require.NoError(t, err)
	require.Equal(t, "foo-contents", string(dt))

	dt, err = os.ReadFile(filepath.Join(destDir, "subdest/dir2/foo"))
	require.NoError(t, err)
	require.Equal(t, "foo-contents", string(dt))

	dt, err = os.ReadFile(filepath.Join(destDir, "subdest2/foo"))
	require.NoError(t, err)
	require.Equal(t, "foo-contents", string(dt))

	dt, err = os.ReadFile(filepath.Join(destDir, "subdest3/bar"))
	require.NoError(t, err)
	require.Equal(t, "foo-contents", string(dt))

	dt, err = os.ReadFile(filepath.Join(destDir, "all/foo.go"))
	require.NoError(t, err)
	require.Equal(t, "foo-contents", string(dt))

	dt, err = os.ReadFile(filepath.Join(destDir, "subdest4/dir2/foo"))
	require.NoError(t, err)
	require.Equal(t, "foo-contents", string(dt))

	dt, err = os.ReadFile(filepath.Join(destDir, "subdest5/dir2/foo"))
	require.NoError(t, err)
	require.Equal(t, "foo-contents", string(dt))

	dt, err = os.ReadFile(filepath.Join(destDir, "subdest6/dir2/foo"))
	require.NoError(t, err)
	require.Equal(t, "foo-contents", string(dt))
}

func testCopyRelative(t *testing.T, sb integration.Sandbox) {
	f := getFrontend(t, sb)

	dockerfile := []byte(`
FROM busybox
WORKDIR /test1
WORKDIR test2
RUN sh -c "[ "$PWD" = '/test1/test2' ]"
COPY foo ./
RUN sh -c "[ $(cat /test1/test2/foo) = 'hello' ]"
ADD foo ./bar/baz
RUN sh -c "[ $(cat /test1/test2/bar/baz) = 'hello' ]"
COPY foo ./bar/baz2
RUN sh -c "[ $(cat /test1/test2/bar/baz2) = 'hello' ]"
WORKDIR ..
COPY foo ./
RUN sh -c "[ $(cat /test1/foo) = 'hello' ]"
COPY foo /test3/
RUN sh -c "[ $(cat /test3/foo) = 'hello' ]"
WORKDIR /test4
COPY . .
RUN sh -c "[ $(cat /test4/foo) = 'hello' ]"
WORKDIR /test5/test6
COPY foo ../
RUN sh -c "[ $(cat /test5/foo) = 'hello' ]"
`)

	dir, err := integration.Tmpdir(
		t,
		fstest.CreateFile("Dockerfile", dockerfile, 0600),
		fstest.CreateFile("foo", []byte(`hello`), 0600),
	)
	require.NoError(t, err)

	c, err := client.New(sb.Context(), sb.Address())
	require.NoError(t, err)
	defer c.Close()

	_, err = f.Solve(sb.Context(), c, client.SolveOpt{
		LocalDirs: map[string]string{
			dockerui.DefaultLocalNameDockerfile: dir,
			dockerui.DefaultLocalNameContext:    dir,
		},
	}, nil)
	require.NoError(t, err)
}

func testAddURLChmod(t *testing.T, sb integration.Sandbox) {
	f := getFrontend(t, sb)
	f.RequiresBuildctl(t)

	resp := httpserver.Response{
		Etag:    identity.NewID(),
		Content: []byte("content1"),
	}
	server := httpserver.NewTestServer(map[string]httpserver.Response{
		"/foo": resp,
	})
	defer server.Close()

	dockerfile := []byte(fmt.Sprintf(`
FROM busybox AS build
ADD --chmod=644 %[1]s /tmp/foo1
ADD --chmod=755 %[1]s /tmp/foo2
ADD --chmod=0413 %[1]s /tmp/foo3
RUN stat -c "%%04a" /tmp/foo1 >> /dest && \
	stat -c "%%04a" /tmp/foo2 >> /dest && \
	stat -c "%%04a" /tmp/foo3 >> /dest

FROM scratch
COPY --from=build /dest /dest
`, server.URL+"/foo"))

	dir, err := integration.Tmpdir(
		t,
		fstest.CreateFile("Dockerfile", dockerfile, 0600),
	)
	require.NoError(t, err)

	c, err := client.New(sb.Context(), sb.Address())
	require.NoError(t, err)
	defer c.Close()

	destDir := t.TempDir()

	_, err = f.Solve(sb.Context(), c, client.SolveOpt{
		Exports: []client.ExportEntry{
			{
				Type:      client.ExporterLocal,
				OutputDir: destDir,
			},
		},
		LocalDirs: map[string]string{
			dockerui.DefaultLocalNameDockerfile: dir,
			dockerui.DefaultLocalNameContext:    dir,
		},
	}, nil)
	require.NoError(t, err)

	dt, err := os.ReadFile(filepath.Join(destDir, "dest"))
	require.NoError(t, err)
	require.Equal(t, []byte("0644\n0755\n0413\n"), dt)
}

func testDockerfileFromGit(t *testing.T, sb integration.Sandbox) {
	f := getFrontend(t, sb)

	gitDir := t.TempDir()

	dockerfile := `
FROM busybox AS build
RUN echo -n fromgit > foo
FROM scratch
COPY --from=build foo bar
`

	err := os.WriteFile(filepath.Join(gitDir, "Dockerfile"), []byte(dockerfile), 0600)
	require.NoError(t, err)

	err = runShell(gitDir,
		"git init",
		"git config --local user.email test",
		"git config --local user.name test",
		"git add Dockerfile",
		"git commit -m initial",
		"git branch first",
	)
	require.NoError(t, err)

	dockerfile += `
COPY --from=build foo bar2
`

	err = os.WriteFile(filepath.Join(gitDir, "Dockerfile"), []byte(dockerfile), 0600)
	require.NoError(t, err)

	err = runShell(gitDir,
		"git add Dockerfile",
		"git commit -m second",
		"git update-server-info",
	)
	require.NoError(t, err)

	server := httptest.NewServer(http.FileServer(http.Dir(filepath.Join(gitDir))))
	defer server.Close()

	destDir := t.TempDir()

	c, err := client.New(sb.Context(), sb.Address())
	require.NoError(t, err)
	defer c.Close()

	_, err = f.Solve(sb.Context(), c, client.SolveOpt{
		FrontendAttrs: map[string]string{
			"context": server.URL + "/.git#first",
		},
		Exports: []client.ExportEntry{
			{
				Type:      client.ExporterLocal,
				OutputDir: destDir,
			},
		},
	}, nil)
	require.NoError(t, err)

	dt, err := os.ReadFile(filepath.Join(destDir, "bar"))
	require.NoError(t, err)
	require.Equal(t, "fromgit", string(dt))

	_, err = os.Stat(filepath.Join(destDir, "bar2"))
	require.Error(t, err)
	require.True(t, errors.Is(err, os.ErrNotExist))

	// second request from master branch contains both files
	destDir = t.TempDir()

	_, err = f.Solve(sb.Context(), c, client.SolveOpt{
		FrontendAttrs: map[string]string{
			"context": server.URL + "/.git",
		},
		Exports: []client.ExportEntry{
			{
				Type:      client.ExporterLocal,
				OutputDir: destDir,
			},
		},
	}, nil)
	require.NoError(t, err)

	dt, err = os.ReadFile(filepath.Join(destDir, "bar"))
	require.NoError(t, err)
	require.Equal(t, "fromgit", string(dt))

	dt, err = os.ReadFile(filepath.Join(destDir, "bar2"))
	require.NoError(t, err)
	require.Equal(t, "fromgit", string(dt))
}

func testDockerfileFromHTTP(t *testing.T, sb integration.Sandbox) {
	f := getFrontend(t, sb)

	buf := bytes.NewBuffer(nil)
	w := tar.NewWriter(buf)

	writeFile := func(fn, dt string) {
		err := w.WriteHeader(&tar.Header{
			Name:     fn,
			Mode:     0600,
			Size:     int64(len(dt)),
			Typeflag: tar.TypeReg,
		})
		require.NoError(t, err)
		_, err = w.Write([]byte(dt))
		require.NoError(t, err)
	}

	writeFile("mydockerfile", `FROM scratch
COPY foo bar
`)

	writeFile("foo", "foo-contents")

	require.NoError(t, w.Flush())

	resp := httpserver.Response{
		Etag:    identity.NewID(),
		Content: buf.Bytes(),
	}

	server := httpserver.NewTestServer(map[string]httpserver.Response{
		"/myurl": resp,
	})
	defer server.Close()

	destDir := t.TempDir()

	c, err := client.New(sb.Context(), sb.Address())
	require.NoError(t, err)
	defer c.Close()

	_, err = f.Solve(sb.Context(), c, client.SolveOpt{
		FrontendAttrs: map[string]string{
			"context":  server.URL + "/myurl",
			"filename": "mydockerfile",
		},
		Exports: []client.ExportEntry{
			{
				Type:      client.ExporterLocal,
				OutputDir: destDir,
			},
		},
	}, nil)
	require.NoError(t, err)

	dt, err := os.ReadFile(filepath.Join(destDir, "bar"))
	require.NoError(t, err)
	require.Equal(t, "foo-contents", string(dt))
}

func testMultiStageImplicitFrom(t *testing.T, sb integration.Sandbox) {
	f := getFrontend(t, sb)

	dockerfile := []byte(`
FROM scratch
COPY --from=busybox /etc/passwd test
`)

	dir, err := integration.Tmpdir(
		t,
		fstest.CreateFile("Dockerfile", dockerfile, 0600),
	)
	require.NoError(t, err)

	c, err := client.New(sb.Context(), sb.Address())
	require.NoError(t, err)
	defer c.Close()

	destDir := t.TempDir()

	_, err = f.Solve(sb.Context(), c, client.SolveOpt{
		Exports: []client.ExportEntry{
			{
				Type:      client.ExporterLocal,
				OutputDir: destDir,
			},
		},
		LocalDirs: map[string]string{
			dockerui.DefaultLocalNameDockerfile: dir,
			dockerui.DefaultLocalNameContext:    dir,
		},
	}, nil)
	require.NoError(t, err)

	dt, err := os.ReadFile(filepath.Join(destDir, "test"))
	require.NoError(t, err)
	require.Contains(t, string(dt), "root")

	// testing masked image will load actual stage

	dockerfile = []byte(`
FROM busybox AS golang
RUN mkdir -p /usr/bin && echo -n foo > /usr/bin/go

FROM scratch
COPY --from=golang /usr/bin/go go
`)

	dir, err = integration.Tmpdir(
		t,
		fstest.CreateFile("Dockerfile", dockerfile, 0600),
	)
	require.NoError(t, err)

	destDir = t.TempDir()

	_, err = f.Solve(sb.Context(), c, client.SolveOpt{
		Exports: []client.ExportEntry{
			{
				Type:      client.ExporterLocal,
				OutputDir: destDir,
			},
		},
		LocalDirs: map[string]string{
			dockerui.DefaultLocalNameDockerfile: dir,
			dockerui.DefaultLocalNameContext:    dir,
		},
	}, nil)
	require.NoError(t, err)

	dt, err = os.ReadFile(filepath.Join(destDir, "go"))
	require.NoError(t, err)
	require.Contains(t, string(dt), "foo")
}

func testMultiStageCaseInsensitive(t *testing.T, sb integration.Sandbox) {
	f := getFrontend(t, sb)

	dockerfile := []byte(`
FROM scratch AS STAge0
COPY foo bar
FROM scratch AS staGE1
COPY --from=staGE0 bar baz
FROM scratch
COPY --from=stage1 baz bax
`)
	dir, err := integration.Tmpdir(
		t,
		fstest.CreateFile("Dockerfile", dockerfile, 0600),
		fstest.CreateFile("foo", []byte("foo-contents"), 0600),
	)
	require.NoError(t, err)

	c, err := client.New(sb.Context(), sb.Address())
	require.NoError(t, err)
	defer c.Close()

	destDir := t.TempDir()

	_, err = f.Solve(sb.Context(), c, client.SolveOpt{
		Exports: []client.ExportEntry{
			{
				Type:      client.ExporterLocal,
				OutputDir: destDir,
			},
		},
		LocalDirs: map[string]string{
			dockerui.DefaultLocalNameDockerfile: dir,
			dockerui.DefaultLocalNameContext:    dir,
		},
		FrontendAttrs: map[string]string{
			"target": "Stage1",
		},
	}, nil)
	require.NoError(t, err)

	dt, err := os.ReadFile(filepath.Join(destDir, "baz"))
	require.NoError(t, err)
	require.Contains(t, string(dt), "foo-contents")
}

func testLabels(t *testing.T, sb integration.Sandbox) {
	integration.CheckFeatureCompat(t, sb, integration.FeatureImageExporter)
	f := getFrontend(t, sb)

	dockerfile := []byte(`
FROM scratch
LABEL foo=bar
`)
	dir, err := integration.Tmpdir(
		t,
		fstest.CreateFile("Dockerfile", dockerfile, 0600),
	)
	require.NoError(t, err)

	c, err := client.New(sb.Context(), sb.Address())
	require.NoError(t, err)
	defer c.Close()

	target := "example.com/moby/dockerfilelabels:test"
	_, err = f.Solve(sb.Context(), c, client.SolveOpt{
		FrontendAttrs: map[string]string{
			"label:bar": "baz",
		},
		Exports: []client.ExportEntry{
			{
				Type: client.ExporterImage,
				Attrs: map[string]string{
					"name": target,
				},
			},
		},
		LocalDirs: map[string]string{
			dockerui.DefaultLocalNameDockerfile: dir,
			dockerui.DefaultLocalNameContext:    dir,
		},
	}, nil)
	require.NoError(t, err)

	cdAddress := sb.ContainerdAddress()
	if cdAddress == "" {
		t.Skip("rest of test requires containerd worker")
	}

	client, err := newContainerd(cdAddress)
	require.NoError(t, err)
	defer client.Close()

	ctx := namespaces.WithNamespace(sb.Context(), "buildkit")

	img, err := client.ImageService().Get(ctx, target)
	require.NoError(t, err)

	desc, err := img.Config(ctx, client.ContentStore(), platforms.Default())
	require.NoError(t, err)

	dt, err := content.ReadBlob(ctx, client.ContentStore(), desc)
	require.NoError(t, err)

	var ociimg ocispecs.Image
	err = json.Unmarshal(dt, &ociimg)
	require.NoError(t, err)

	v, ok := ociimg.Config.Labels["foo"]
	require.True(t, ok)
	require.Equal(t, "bar", v)

	v, ok = ociimg.Config.Labels["bar"]
	require.True(t, ok)
	require.Equal(t, "baz", v)
}

// #2008
func testWildcardRenameCache(t *testing.T, sb integration.Sandbox) {
	f := getFrontend(t, sb)

	dockerfile := []byte(`
FROM alpine
COPY file* /files/
RUN ls /files/file1
`)
	dir, err := integration.Tmpdir(
		t,
		fstest.CreateFile("Dockerfile", dockerfile, 0600),
		fstest.CreateFile("file1", []byte("foo"), 0600),
	)
	require.NoError(t, err)

	c, err := client.New(sb.Context(), sb.Address())
	require.NoError(t, err)
	defer c.Close()

	_, err = f.Solve(sb.Context(), c, client.SolveOpt{
		LocalDirs: map[string]string{
			dockerui.DefaultLocalNameDockerfile: dir,
			dockerui.DefaultLocalNameContext:    dir,
		},
	}, nil)
	require.NoError(t, err)

	err = os.Rename(filepath.Join(dir, "file1"), filepath.Join(dir, "file2"))
	require.NoError(t, err)

	// cache should be invalidated and build should fail
	_, err = f.Solve(sb.Context(), c, client.SolveOpt{
		LocalDirs: map[string]string{
			dockerui.DefaultLocalNameDockerfile: dir,
			dockerui.DefaultLocalNameContext:    dir,
		},
	}, nil)
	require.Error(t, err)
}

func testOnBuildCleared(t *testing.T, sb integration.Sandbox) {
	integration.CheckFeatureCompat(t, sb, integration.FeatureDirectPush)
	f := getFrontend(t, sb)

	registry, err := sb.NewRegistry()
	if errors.Is(err, integration.ErrRequirements) {
		t.Skip(err.Error())
	}
	require.NoError(t, err)

	dockerfile := []byte(`
FROM busybox
ONBUILD RUN mkdir -p /out && echo -n 11 >> /out/foo
`)

	dir, err := integration.Tmpdir(
		t,
		fstest.CreateFile("Dockerfile", dockerfile, 0600),
	)
	require.NoError(t, err)

	c, err := client.New(sb.Context(), sb.Address())
	require.NoError(t, err)
	defer c.Close()

	target := registry + "/buildkit/testonbuild:base"

	_, err = f.Solve(sb.Context(), c, client.SolveOpt{
		Exports: []client.ExportEntry{
			{
				Type: client.ExporterImage,
				Attrs: map[string]string{
					"push": "true",
					"name": target,
				},
			},
		},
		LocalDirs: map[string]string{
			dockerui.DefaultLocalNameDockerfile: dir,
			dockerui.DefaultLocalNameContext:    dir,
		},
	}, nil)
	require.NoError(t, err)

	dockerfile = []byte(fmt.Sprintf(`
	FROM %s
	`, target))

	dir, err = integration.Tmpdir(
		t,
		fstest.CreateFile("Dockerfile", dockerfile, 0600),
	)
	require.NoError(t, err)

	target2 := registry + "/buildkit/testonbuild:child"

	_, err = f.Solve(sb.Context(), c, client.SolveOpt{
		Exports: []client.ExportEntry{
			{
				Type: client.ExporterImage,
				Attrs: map[string]string{
					"push": "true",
					"name": target2,
				},
			},
		},
		LocalDirs: map[string]string{
			dockerui.DefaultLocalNameDockerfile: dir,
			dockerui.DefaultLocalNameContext:    dir,
		},
	}, nil)
	require.NoError(t, err)

	dockerfile = []byte(fmt.Sprintf(`
	FROM %s AS base
	FROM scratch
	COPY --from=base /out /
	`, target2))

	dir, err = integration.Tmpdir(
		t,
		fstest.CreateFile("Dockerfile", dockerfile, 0600),
	)
	require.NoError(t, err)

	destDir := t.TempDir()

	_, err = f.Solve(sb.Context(), c, client.SolveOpt{
		Exports: []client.ExportEntry{
			{
				Type:      client.ExporterLocal,
				OutputDir: destDir,
			},
		},
		LocalDirs: map[string]string{
			dockerui.DefaultLocalNameDockerfile: dir,
			dockerui.DefaultLocalNameContext:    dir,
		},
	}, nil)
	require.NoError(t, err)

	dt, err := os.ReadFile(filepath.Join(destDir, "foo"))
	require.NoError(t, err)
	require.Equal(t, "11", string(dt))
}

func testCacheMultiPlatformImportExport(t *testing.T, sb integration.Sandbox) {
	integration.CheckFeatureCompat(t, sb,
		integration.FeatureDirectPush,
		integration.FeatureCacheExport,
		integration.FeatureCacheBackendInline,
		integration.FeatureCacheBackendRegistry,
	)
	f := getFrontend(t, sb)

	registry, err := sb.NewRegistry()
	if errors.Is(err, integration.ErrRequirements) {
		t.Skip(err.Error())
	}
	require.NoError(t, err)

	dockerfile := []byte(`
FROM --platform=$BUILDPLATFORM busybox AS base
ARG TARGETARCH
RUN echo -n $TARGETARCH> arch && cat /dev/urandom | head -c 100 | sha256sum > unique
FROM scratch
COPY --from=base unique /
COPY --from=base arch /
`)

	dir, err := integration.Tmpdir(
		t,
		fstest.CreateFile("Dockerfile", dockerfile, 0600),
	)
	require.NoError(t, err)

	c, err := client.New(sb.Context(), sb.Address())
	require.NoError(t, err)
	defer c.Close()

	target := registry + "/buildkit/testexportdf:multi"

	// exportCache := []client.CacheOptionsEntry{
	// 	{
	// 		Type:  "registry",
	// 		Attrs: map[string]string{"ref": target},
	// 	},
	// }
	// importCache := target

	exportCache := []client.CacheOptionsEntry{
		{
			Type: "inline",
		},
	}
	importCache := target + "-img"

	_, err = f.Solve(sb.Context(), c, client.SolveOpt{
		Exports: []client.ExportEntry{
			{
				Type: client.ExporterImage,
				Attrs: map[string]string{
					"push": "true",
					"name": target + "-img",
				},
			},
		},
		CacheExports: exportCache,
		FrontendAttrs: map[string]string{
			"platform": "linux/amd64,linux/arm/v7",
		},
		LocalDirs: map[string]string{
			dockerui.DefaultLocalNameDockerfile: dir,
			dockerui.DefaultLocalNameContext:    dir,
		},
	}, nil)
	require.NoError(t, err)

	desc, provider, err := contentutil.ProviderFromRef(target + "-img")
	require.NoError(t, err)

	imgs, err := testutil.ReadImages(sb.Context(), provider, desc)
	require.NoError(t, err)

	require.Equal(t, 2, len(imgs.Images))

	require.Equal(t, "amd64", string(imgs.Find("linux/amd64").Layers[1]["arch"].Data))
	dtamd := imgs.Find("linux/amd64").Layers[0]["unique"].Data
	dtarm := imgs.Find("linux/arm/v7").Layers[0]["unique"].Data
	require.NotEqual(t, dtamd, dtarm)

	for i := 0; i < 2; i++ {
		ensurePruneAll(t, c, sb)

		_, err = f.Solve(sb.Context(), c, client.SolveOpt{
			FrontendAttrs: map[string]string{
				"cache-from": importCache,
				"platform":   "linux/amd64,linux/arm/v7",
			},
			Exports: []client.ExportEntry{
				{
					Type: client.ExporterImage,
					Attrs: map[string]string{
						"push": "true",
						"name": target + "-img",
					},
				},
			},
			CacheExports: exportCache,
			LocalDirs: map[string]string{
				dockerui.DefaultLocalNameDockerfile: dir,
				dockerui.DefaultLocalNameContext:    dir,
			},
		}, nil)
		require.NoError(t, err)

		desc2, provider, err := contentutil.ProviderFromRef(target + "-img")
		require.NoError(t, err)

		require.Equal(t, desc.Digest, desc2.Digest)

		imgs, err = testutil.ReadImages(sb.Context(), provider, desc2)
		require.NoError(t, err)

		require.Equal(t, 2, len(imgs.Images))

		require.Equal(t, "arm", string(imgs.Find("linux/arm/v7").Layers[1]["arch"].Data))
		dtamd2 := imgs.Find("linux/amd64").Layers[0]["unique"].Data
		dtarm2 := imgs.Find("linux/arm/v7").Layers[0]["unique"].Data
		require.Equal(t, string(dtamd), string(dtamd2))
		require.Equal(t, string(dtarm), string(dtarm2))
	}
}

func testImageManifestCacheImportExport(t *testing.T, sb integration.Sandbox) {
	integration.CheckFeatureCompat(t, sb, integration.FeatureCacheExport, integration.FeatureCacheBackendLocal)
	f := getFrontend(t, sb)

	registry, err := sb.NewRegistry()
	if errors.Is(err, integration.ErrRequirements) {
		t.Skip(err.Error())
	}
	require.NoError(t, err)

	dockerfile := []byte(`
FROM busybox AS base
COPY foo const
#RUN echo -n foobar > const
RUN cat /dev/urandom | head -c 100 | sha256sum > unique
FROM scratch
COPY --from=base const /
COPY --from=base unique /
`)

	dir, err := integration.Tmpdir(
		t,
		fstest.CreateFile("Dockerfile", dockerfile, 0600),
		fstest.CreateFile("foo", []byte("foobar"), 0600),
	)
	require.NoError(t, err)

	c, err := client.New(sb.Context(), sb.Address())
	require.NoError(t, err)
	defer c.Close()

	destDir := t.TempDir()

	target := registry + "/buildkit/testexportdf:latest"

	_, err = f.Solve(sb.Context(), c, client.SolveOpt{
		Exports: []client.ExportEntry{
			{
				Type:      client.ExporterLocal,
				OutputDir: destDir,
			},
		},
		CacheExports: []client.CacheOptionsEntry{
			{
				Type: "registry",
				Attrs: map[string]string{
					"ref":            target,
					"oci-mediatypes": "true",
					"image-manifest": "true",
				},
			},
		},
		LocalDirs: map[string]string{
			dockerui.DefaultLocalNameDockerfile: dir,
			dockerui.DefaultLocalNameContext:    dir,
		},
	}, nil)
	require.NoError(t, err)

	desc, provider, err := contentutil.ProviderFromRef(target)
	require.NoError(t, err)
	img, err := testutil.ReadImage(sb.Context(), provider, desc)
	require.NoError(t, err)

	require.Equal(t, ocispecs.MediaTypeImageManifest, img.Manifest.MediaType)
	require.Equal(t, v1.CacheConfigMediaTypeV0, img.Manifest.Config.MediaType)

	dt, err := os.ReadFile(filepath.Join(destDir, "const"))
	require.NoError(t, err)
	require.Equal(t, "foobar", string(dt))

	dt, err = os.ReadFile(filepath.Join(destDir, "unique"))
	require.NoError(t, err)

	ensurePruneAll(t, c, sb)

	destDir = t.TempDir()

	_, err = f.Solve(sb.Context(), c, client.SolveOpt{
		FrontendAttrs: map[string]string{
			"cache-from": target,
		},
		Exports: []client.ExportEntry{
			{
				Type:      client.ExporterLocal,
				OutputDir: destDir,
			},
		},
		LocalDirs: map[string]string{
			dockerui.DefaultLocalNameDockerfile: dir,
			dockerui.DefaultLocalNameContext:    dir,
		},
	}, nil)
	require.NoError(t, err)

	dt2, err := os.ReadFile(filepath.Join(destDir, "const"))
	require.NoError(t, err)
	require.Equal(t, "foobar", string(dt2))

	dt2, err = os.ReadFile(filepath.Join(destDir, "unique"))
	require.NoError(t, err)
	require.Equal(t, string(dt), string(dt2))
}
func testCacheImportExport(t *testing.T, sb integration.Sandbox) {
	integration.CheckFeatureCompat(t, sb, integration.FeatureCacheExport, integration.FeatureCacheBackendLocal)
	f := getFrontend(t, sb)

	registry, err := sb.NewRegistry()
	if errors.Is(err, integration.ErrRequirements) {
		t.Skip(err.Error())
	}
	require.NoError(t, err)

	dockerfile := []byte(`
FROM busybox AS base
COPY foo const
#RUN echo -n foobar > const
RUN cat /dev/urandom | head -c 100 | sha256sum > unique
FROM scratch
COPY --from=base const /
COPY --from=base unique /
`)

	dir, err := integration.Tmpdir(
		t,
		fstest.CreateFile("Dockerfile", dockerfile, 0600),
		fstest.CreateFile("foo", []byte("foobar"), 0600),
	)
	require.NoError(t, err)

	c, err := client.New(sb.Context(), sb.Address())
	require.NoError(t, err)
	defer c.Close()

	destDir := t.TempDir()

	target := registry + "/buildkit/testexportdf:latest"

	_, err = f.Solve(sb.Context(), c, client.SolveOpt{
		Exports: []client.ExportEntry{
			{
				Type:      client.ExporterLocal,
				OutputDir: destDir,
			},
		},
		CacheExports: []client.CacheOptionsEntry{
			{
				Type:  "registry",
				Attrs: map[string]string{"ref": target},
			},
		},
		LocalDirs: map[string]string{
			dockerui.DefaultLocalNameDockerfile: dir,
			dockerui.DefaultLocalNameContext:    dir,
		},
	}, nil)
	require.NoError(t, err)

	dt, err := os.ReadFile(filepath.Join(destDir, "const"))
	require.NoError(t, err)
	require.Equal(t, "foobar", string(dt))

	dt, err = os.ReadFile(filepath.Join(destDir, "unique"))
	require.NoError(t, err)

	ensurePruneAll(t, c, sb)

	destDir = t.TempDir()

	_, err = f.Solve(sb.Context(), c, client.SolveOpt{
		FrontendAttrs: map[string]string{
			"cache-from": target,
		},
		Exports: []client.ExportEntry{
			{
				Type:      client.ExporterLocal,
				OutputDir: destDir,
			},
		},
		LocalDirs: map[string]string{
			dockerui.DefaultLocalNameDockerfile: dir,
			dockerui.DefaultLocalNameContext:    dir,
		},
	}, nil)
	require.NoError(t, err)

	dt2, err := os.ReadFile(filepath.Join(destDir, "const"))
	require.NoError(t, err)
	require.Equal(t, "foobar", string(dt2))

	dt2, err = os.ReadFile(filepath.Join(destDir, "unique"))
	require.NoError(t, err)
	require.Equal(t, string(dt), string(dt2))
}

func testReproducibleIDs(t *testing.T, sb integration.Sandbox) {
	integration.CheckFeatureCompat(t, sb, integration.FeatureImageExporter)
	f := getFrontend(t, sb)

	dockerfile := []byte(`
FROM busybox
ENV foo=bar
COPY foo /
RUN echo bar > bar
`)
	dir, err := integration.Tmpdir(
		t,
		fstest.CreateFile("Dockerfile", dockerfile, 0600),
		fstest.CreateFile("foo", []byte("foo-contents"), 0600),
	)
	require.NoError(t, err)

	c, err := client.New(sb.Context(), sb.Address())
	require.NoError(t, err)
	defer c.Close()

	target := "example.com/moby/dockerfileids:test"
	opt := client.SolveOpt{
		FrontendAttrs: map[string]string{},
		Exports: []client.ExportEntry{
			{
				Type: client.ExporterImage,
				Attrs: map[string]string{
					"name": target,
				},
			},
		},
		LocalDirs: map[string]string{
			dockerui.DefaultLocalNameDockerfile: dir,
			dockerui.DefaultLocalNameContext:    dir,
		},
	}

	_, err = f.Solve(sb.Context(), c, opt, nil)
	require.NoError(t, err)

	target2 := "example.com/moby/dockerfileids2:test"
	opt.Exports[0].Attrs["name"] = target2

	_, err = f.Solve(sb.Context(), c, opt, nil)
	require.NoError(t, err)

	cdAddress := sb.ContainerdAddress()
	if cdAddress == "" {
		t.Skip("rest of test requires containerd worker")
	}

	client, err := newContainerd(cdAddress)
	require.NoError(t, err)
	defer client.Close()

	ctx := namespaces.WithNamespace(sb.Context(), "buildkit")

	img, err := client.ImageService().Get(ctx, target)
	require.NoError(t, err)
	img2, err := client.ImageService().Get(ctx, target2)
	require.NoError(t, err)

	require.Equal(t, img.Target, img2.Target)
}

func testImportExportReproducibleIDs(t *testing.T, sb integration.Sandbox) {
	cdAddress := sb.ContainerdAddress()
	if cdAddress == "" {
		t.Skip("test requires containerd worker")
	}

	f := getFrontend(t, sb)

	registry, err := sb.NewRegistry()
	if errors.Is(err, integration.ErrRequirements) {
		t.Skip(err.Error())
	}
	require.NoError(t, err)

	dockerfile := []byte(`
FROM busybox
ENV foo=bar
COPY foo /
RUN echo bar > bar
`)

	dir, err := integration.Tmpdir(
		t,
		fstest.CreateFile("Dockerfile", dockerfile, 0600),
		fstest.CreateFile("foo", []byte("foobar"), 0600),
	)
	require.NoError(t, err)

	c, err := client.New(sb.Context(), sb.Address())
	require.NoError(t, err)
	defer c.Close()

	target := "example.com/moby/dockerfileexpids:test"
	cacheTarget := registry + "/test/dockerfileexpids:cache"
	opt := client.SolveOpt{
		FrontendAttrs: map[string]string{},
		Exports: []client.ExportEntry{
			{
				Type: client.ExporterImage,
				Attrs: map[string]string{
					"name": target,
				},
			},
		},
		CacheExports: []client.CacheOptionsEntry{
			{
				Type:  "registry",
				Attrs: map[string]string{"ref": cacheTarget},
			},
		},
		LocalDirs: map[string]string{
			dockerui.DefaultLocalNameDockerfile: dir,
			dockerui.DefaultLocalNameContext:    dir,
		},
	}

	ctd, err := newContainerd(cdAddress)
	require.NoError(t, err)
	defer ctd.Close()

	ctx := namespaces.WithNamespace(sb.Context(), "buildkit")

	_, err = f.Solve(sb.Context(), c, opt, nil)
	require.NoError(t, err)

	img, err := ctd.ImageService().Get(ctx, target)
	require.NoError(t, err)

	err = ctd.ImageService().Delete(ctx, target)
	require.NoError(t, err)

	ensurePruneAll(t, c, sb)

	target2 := "example.com/moby/dockerfileexpids2:test"

	opt.Exports[0].Attrs["name"] = target2
	opt.FrontendAttrs["cache-from"] = cacheTarget

	_, err = f.Solve(sb.Context(), c, opt, nil)
	require.NoError(t, err)

	img2, err := ctd.ImageService().Get(ctx, target2)
	require.NoError(t, err)

	require.Equal(t, img.Target, img2.Target)
}

func testNoCache(t *testing.T, sb integration.Sandbox) {
	f := getFrontend(t, sb)

	dockerfile := []byte(`
FROM busybox AS s0
RUN cat /dev/urandom | head -c 100 | sha256sum | tee unique
FROM busybox AS s1
RUN cat /dev/urandom | head -c 100 | sha256sum | tee unique2
FROM scratch
COPY --from=s0 unique /
COPY --from=s1 unique2 /
`)
	dir, err := integration.Tmpdir(
		t,
		fstest.CreateFile("Dockerfile", dockerfile, 0600),
	)
	require.NoError(t, err)

	c, err := client.New(sb.Context(), sb.Address())
	require.NoError(t, err)
	defer c.Close()

	destDir := t.TempDir()

	opt := client.SolveOpt{
		FrontendAttrs: map[string]string{},
		Exports: []client.ExportEntry{
			{
				Type:      client.ExporterLocal,
				OutputDir: destDir,
			},
		},
		LocalDirs: map[string]string{
			dockerui.DefaultLocalNameDockerfile: dir,
			dockerui.DefaultLocalNameContext:    dir,
		},
	}

	_, err = f.Solve(sb.Context(), c, opt, nil)
	require.NoError(t, err)

	destDir2 := t.TempDir()

	opt.FrontendAttrs["no-cache"] = ""
	opt.Exports[0].OutputDir = destDir2

	_, err = f.Solve(sb.Context(), c, opt, nil)
	require.NoError(t, err)

	unique1Dir1, err := os.ReadFile(filepath.Join(destDir, "unique"))
	require.NoError(t, err)

	unique1Dir2, err := os.ReadFile(filepath.Join(destDir2, "unique"))
	require.NoError(t, err)

	unique2Dir1, err := os.ReadFile(filepath.Join(destDir, "unique2"))
	require.NoError(t, err)

	unique2Dir2, err := os.ReadFile(filepath.Join(destDir2, "unique2"))
	require.NoError(t, err)

	require.NotEqual(t, string(unique1Dir1), string(unique1Dir2))
	require.NotEqual(t, string(unique2Dir1), string(unique2Dir2))

	destDir3 := t.TempDir()

	opt.FrontendAttrs["no-cache"] = "s1"
	opt.Exports[0].OutputDir = destDir3

	_, err = f.Solve(sb.Context(), c, opt, nil)
	require.NoError(t, err)

	unique1Dir3, err := os.ReadFile(filepath.Join(destDir3, "unique"))
	require.NoError(t, err)

	unique2Dir3, err := os.ReadFile(filepath.Join(destDir3, "unique2"))
	require.NoError(t, err)

	require.Equal(t, string(unique1Dir2), string(unique1Dir3))
	require.NotEqual(t, string(unique2Dir1), string(unique2Dir3))
}

func testPlatformArgsImplicit(t *testing.T, sb integration.Sandbox) {
	f := getFrontend(t, sb)

	dockerfile := []byte(fmt.Sprintf(`
FROM scratch AS build-%s
COPY foo bar
FROM build-${TARGETOS}
COPY foo2 bar2
`, runtime.GOOS))

	dir, err := integration.Tmpdir(
		t,
		fstest.CreateFile("Dockerfile", dockerfile, 0600),
		fstest.CreateFile("foo", []byte("d0"), 0600),
		fstest.CreateFile("foo2", []byte("d1"), 0600),
	)
	require.NoError(t, err)

	c, err := client.New(sb.Context(), sb.Address())
	require.NoError(t, err)
	defer c.Close()

	destDir := t.TempDir()

	opt := client.SolveOpt{
		Exports: []client.ExportEntry{
			{
				Type:      client.ExporterLocal,
				OutputDir: destDir,
			},
		},
		LocalDirs: map[string]string{
			dockerui.DefaultLocalNameDockerfile: dir,
			dockerui.DefaultLocalNameContext:    dir,
		},
	}

	_, err = f.Solve(sb.Context(), c, opt, nil)
	require.NoError(t, err)

	dt, err := os.ReadFile(filepath.Join(destDir, "bar"))
	require.NoError(t, err)
	require.Equal(t, "d0", string(dt))

	dt, err = os.ReadFile(filepath.Join(destDir, "bar2"))
	require.NoError(t, err)
	require.Equal(t, "d1", string(dt))
}

func testPlatformArgsExplicit(t *testing.T, sb integration.Sandbox) {
	f := getFrontend(t, sb)

	dockerfile := []byte(`
FROM --platform=$BUILDPLATFORM busybox AS build
ARG TARGETPLATFORM
ARG TARGETOS
RUN mkdir /out && echo -n $TARGETPLATFORM > /out/platform && echo -n $TARGETOS > /out/os
FROM scratch
COPY --from=build out .
`)

	dir, err := integration.Tmpdir(
		t,
		fstest.CreateFile("Dockerfile", dockerfile, 0600),
	)
	require.NoError(t, err)

	c, err := client.New(sb.Context(), sb.Address())
	require.NoError(t, err)
	defer c.Close()

	destDir := t.TempDir()

	opt := client.SolveOpt{
		Exports: []client.ExportEntry{
			{
				Type:      client.ExporterLocal,
				OutputDir: destDir,
			},
		},
		FrontendAttrs: map[string]string{
			"platform":           "darwin/ppc64le",
			"build-arg:TARGETOS": "freebsd",
		},
		LocalDirs: map[string]string{
			dockerui.DefaultLocalNameDockerfile: dir,
			dockerui.DefaultLocalNameContext:    dir,
		},
	}

	_, err = f.Solve(sb.Context(), c, opt, nil)
	require.NoError(t, err)

	dt, err := os.ReadFile(filepath.Join(destDir, "platform"))
	require.NoError(t, err)
	require.Equal(t, "darwin/ppc64le", string(dt))

	dt, err = os.ReadFile(filepath.Join(destDir, "os"))
	require.NoError(t, err)
	require.Equal(t, "freebsd", string(dt))
}

func testBuiltinArgs(t *testing.T, sb integration.Sandbox) {
	f := getFrontend(t, sb)

	dockerfile := []byte(`
FROM busybox AS build
ARG FOO
ARG BAR
ARG BAZ=bazcontent
RUN echo -n $HTTP_PROXY::$NO_PROXY::$FOO::$BAR::$BAZ > /out
FROM scratch
COPY --from=build /out /

`)
	dir, err := integration.Tmpdir(
		t,
		fstest.CreateFile("Dockerfile", dockerfile, 0600),
	)
	require.NoError(t, err)

	c, err := client.New(sb.Context(), sb.Address())
	require.NoError(t, err)
	defer c.Close()

	destDir := t.TempDir()

	opt := client.SolveOpt{
		FrontendAttrs: map[string]string{
			"build-arg:FOO":        "foocontents",
			"build-arg:http_proxy": "hpvalue",
			"build-arg:NO_PROXY":   "npvalue",
		},
		Exports: []client.ExportEntry{
			{
				Type:      client.ExporterLocal,
				OutputDir: destDir,
			},
		},
		LocalDirs: map[string]string{
			dockerui.DefaultLocalNameDockerfile: dir,
			dockerui.DefaultLocalNameContext:    dir,
		},
	}

	_, err = f.Solve(sb.Context(), c, opt, nil)
	require.NoError(t, err)

	dt, err := os.ReadFile(filepath.Join(destDir, "out"))
	require.NoError(t, err)
	require.Equal(t, "hpvalue::npvalue::foocontents::::bazcontent", string(dt))

	// repeat with changed default args should match the old cache
	destDir = t.TempDir()

	opt = client.SolveOpt{
		FrontendAttrs: map[string]string{
			"build-arg:FOO":        "foocontents",
			"build-arg:http_proxy": "hpvalue2",
		},
		Exports: []client.ExportEntry{
			{
				Type:      client.ExporterLocal,
				OutputDir: destDir,
			},
		},
		LocalDirs: map[string]string{
			dockerui.DefaultLocalNameDockerfile: dir,
			dockerui.DefaultLocalNameContext:    dir,
		},
	}

	_, err = f.Solve(sb.Context(), c, opt, nil)
	require.NoError(t, err)

	dt, err = os.ReadFile(filepath.Join(destDir, "out"))
	require.NoError(t, err)
	require.Equal(t, "hpvalue::npvalue::foocontents::::bazcontent", string(dt))

	// changing actual value invalidates cache
	destDir = t.TempDir()

	opt = client.SolveOpt{
		FrontendAttrs: map[string]string{
			"build-arg:FOO":        "foocontents2",
			"build-arg:http_proxy": "hpvalue2",
		},
		Exports: []client.ExportEntry{
			{
				Type:      client.ExporterLocal,
				OutputDir: destDir,
			},
		},
		LocalDirs: map[string]string{
			dockerui.DefaultLocalNameDockerfile: dir,
			dockerui.DefaultLocalNameContext:    dir,
		},
	}

	_, err = f.Solve(sb.Context(), c, opt, nil)
	require.NoError(t, err)

	dt, err = os.ReadFile(filepath.Join(destDir, "out"))
	require.NoError(t, err)
	require.Equal(t, "hpvalue2::::foocontents2::::bazcontent", string(dt))
}

func testTarContext(t *testing.T, sb integration.Sandbox) {
	f := getFrontend(t, sb)

	dockerfile := []byte(`
FROM scratch
COPY foo /
`)

	foo := []byte("contents")

	buf := bytes.NewBuffer(nil)
	tw := tar.NewWriter(buf)
	err := tw.WriteHeader(&tar.Header{
		Name:     "Dockerfile",
		Typeflag: tar.TypeReg,
		Size:     int64(len(dockerfile)),
		Mode:     0644,
	})
	require.NoError(t, err)
	_, err = tw.Write(dockerfile)
	require.NoError(t, err)
	err = tw.WriteHeader(&tar.Header{
		Name:     "foo",
		Typeflag: tar.TypeReg,
		Size:     int64(len(foo)),
		Mode:     0644,
	})
	require.NoError(t, err)
	_, err = tw.Write(foo)
	require.NoError(t, err)
	err = tw.Close()
	require.NoError(t, err)

	c, err := client.New(sb.Context(), sb.Address())
	require.NoError(t, err)
	defer c.Close()

	up := uploadprovider.New()
	url := up.Add(buf)

	_, err = f.Solve(sb.Context(), c, client.SolveOpt{
		FrontendAttrs: map[string]string{
			"context": url,
		},
		Session: []session.Attachable{up},
	}, nil)
	require.NoError(t, err)
}

func testTarContextExternalDockerfile(t *testing.T, sb integration.Sandbox) {
	f := getFrontend(t, sb)

	foo := []byte("contents")

	buf := bytes.NewBuffer(nil)
	tw := tar.NewWriter(buf)
	err := tw.WriteHeader(&tar.Header{
		Name:     "sub/dir/foo",
		Typeflag: tar.TypeReg,
		Size:     int64(len(foo)),
		Mode:     0644,
	})
	require.NoError(t, err)
	_, err = tw.Write(foo)
	require.NoError(t, err)
	err = tw.Close()
	require.NoError(t, err)

	dockerfile := []byte(`
FROM scratch
COPY foo bar
`)
	dir, err := integration.Tmpdir(
		t,
		fstest.CreateFile("Dockerfile", dockerfile, 0600),
	)
	require.NoError(t, err)

	c, err := client.New(sb.Context(), sb.Address())
	require.NoError(t, err)
	defer c.Close()

	up := uploadprovider.New()
	url := up.Add(buf)

	// repeat with changed default args should match the old cache
	destDir := t.TempDir()

	_, err = f.Solve(sb.Context(), c, client.SolveOpt{
		FrontendAttrs: map[string]string{
			"context":       url,
			"dockerfilekey": dockerui.DefaultLocalNameDockerfile,
			"contextsubdir": "sub/dir",
		},
		Session: []session.Attachable{up},
		LocalDirs: map[string]string{
			dockerui.DefaultLocalNameDockerfile: dir,
		},
		Exports: []client.ExportEntry{
			{
				Type:      client.ExporterLocal,
				OutputDir: destDir,
			},
		},
	}, nil)
	require.NoError(t, err)

	dt, err := os.ReadFile(filepath.Join(destDir, "bar"))
	require.NoError(t, err)
	require.Equal(t, string(dt), "contents")
}

func testFrontendUseForwardedSolveResults(t *testing.T, sb integration.Sandbox) {
	c, err := client.New(sb.Context(), sb.Address())
	require.NoError(t, err)
	defer c.Close()

	dockerfile := []byte(`
FROM scratch
COPY foo foo2
`)
	dir, err := integration.Tmpdir(
		t,
		fstest.CreateFile("Dockerfile", dockerfile, 0600),
		fstest.CreateFile("foo", []byte("data"), 0600),
	)
	require.NoError(t, err)

	frontend := func(ctx context.Context, c gateway.Client) (*gateway.Result, error) {
		res, err := c.Solve(ctx, gateway.SolveRequest{
			Frontend: "dockerfile.v0",
		})
		if err != nil {
			return nil, err
		}

		ref, err := res.SingleRef()
		if err != nil {
			return nil, err
		}

		st2, err := ref.ToState()
		if err != nil {
			return nil, err
		}

		st := llb.Scratch().File(
			llb.Copy(st2, "foo2", "foo3"),
		)

		def, err := st.Marshal(sb.Context())
		if err != nil {
			return nil, err
		}

		return c.Solve(ctx, gateway.SolveRequest{
			Definition: def.ToPB(),
		})
	}

	destDir := t.TempDir()

	_, err = c.Build(sb.Context(), client.SolveOpt{
		Exports: []client.ExportEntry{
			{
				Type:      client.ExporterLocal,
				OutputDir: destDir,
			},
		},
		LocalDirs: map[string]string{
			dockerui.DefaultLocalNameDockerfile: dir,
			dockerui.DefaultLocalNameContext:    dir,
		},
	}, "", frontend, nil)
	require.NoError(t, err)

	dt, err := os.ReadFile(filepath.Join(destDir, "foo3"))
	require.NoError(t, err)
	require.Equal(t, dt, []byte("data"))
}

func testFrontendInputs(t *testing.T, sb integration.Sandbox) {
	f := getFrontend(t, sb)

	c, err := client.New(sb.Context(), sb.Address())
	require.NoError(t, err)
	defer c.Close()

	destDir := t.TempDir()

	outMount := llb.Image("busybox").Run(
		llb.Shlex(`sh -c "cat /dev/urandom | head -c 100 | sha256sum > /out/foo"`),
	).AddMount("/out", llb.Scratch())

	def, err := outMount.Marshal(sb.Context())
	require.NoError(t, err)

	_, err = c.Solve(sb.Context(), def, client.SolveOpt{
		Exports: []client.ExportEntry{
			{
				Type:      client.ExporterLocal,
				OutputDir: destDir,
			},
		},
	}, nil)
	require.NoError(t, err)

	expected, err := os.ReadFile(filepath.Join(destDir, "foo"))
	require.NoError(t, err)

	dockerfile := []byte(`
FROM scratch
COPY foo foo2
`)

	dir, err := integration.Tmpdir(
		t,
		fstest.CreateFile("Dockerfile", dockerfile, 0600),
	)
	require.NoError(t, err)

	_, err = f.Solve(sb.Context(), c, client.SolveOpt{
		Exports: []client.ExportEntry{
			{
				Type:      client.ExporterLocal,
				OutputDir: destDir,
			},
		},
		LocalDirs: map[string]string{
			dockerui.DefaultLocalNameDockerfile: dir,
		},
		FrontendInputs: map[string]llb.State{
			dockerui.DefaultLocalNameContext: outMount,
		},
	}, nil)
	require.NoError(t, err)

	actual, err := os.ReadFile(filepath.Join(destDir, "foo2"))
	require.NoError(t, err)
	require.Equal(t, expected, actual)
}

func testFrontendSubrequests(t *testing.T, sb integration.Sandbox) {
	f := getFrontend(t, sb)
	if _, ok := f.(*clientFrontend); !ok {
		t.Skip("only test with client frontend")
	}

	c, err := client.New(sb.Context(), sb.Address())
	require.NoError(t, err)
	defer c.Close()

	dockerfile := []byte(`
FROM scratch
COPY Dockerfile Dockerfile
`)

	dir, err := integration.Tmpdir(
		t,
		fstest.CreateFile("Dockerfile", dockerfile, 0600),
	)
	require.NoError(t, err)

	called := false

	frontend := func(ctx context.Context, c gateway.Client) (*gateway.Result, error) {
		reqs, err := subrequests.Describe(ctx, c)
		require.NoError(t, err)

		require.True(t, len(reqs) > 0)

		hasDescribe := false

		for _, req := range reqs {
			if req.Name == "frontend.subrequests.describe" {
				hasDescribe = true
				require.Equal(t, subrequests.RequestType("rpc"), req.Type)
				require.NotEqual(t, req.Version, "")
				require.True(t, len(req.Metadata) > 0)
				require.Equal(t, "result.json", req.Metadata[0].Name)
			}
		}
		require.True(t, hasDescribe)

		_, err = c.Solve(ctx, gateway.SolveRequest{
			FrontendOpt: map[string]string{
				"requestid":     "frontend.subrequests.notexist",
				"frontend.caps": "moby.buildkit.frontend.subrequests",
			},
			Frontend: "dockerfile.v0",
		})
		require.Error(t, err)
		var reqErr *errdefs.UnsupportedSubrequestError
		require.True(t, errors.As(err, &reqErr))
		require.Equal(t, "frontend.subrequests.notexist", reqErr.GetName())

		_, err = c.Solve(ctx, gateway.SolveRequest{
			FrontendOpt: map[string]string{
				"frontend.caps": "moby.buildkit.frontend.notexistcap",
			},
			Frontend: "dockerfile.v0",
		})
		require.Error(t, err)
		var capErr *errdefs.UnsupportedFrontendCapError
		require.True(t, errors.As(err, &capErr))
		require.Equal(t, "moby.buildkit.frontend.notexistcap", capErr.GetName())

		called = true
		return nil, nil
	}

	_, err = c.Build(sb.Context(), client.SolveOpt{
		LocalDirs: map[string]string{
			dockerui.DefaultLocalNameDockerfile: dir,
		},
	}, "", frontend, nil)
	require.NoError(t, err)

	require.True(t, called)
}

// moby/buildkit#1301
func testDockefileCheckHostname(t *testing.T, sb integration.Sandbox) {
	f := getFrontend(t, sb)
	dockerfile := []byte(`
FROM busybox
RUN cat /etc/hosts | grep foo
RUN echo $HOSTNAME | grep foo
RUN echo $(hostname) | grep foo
`)

	dir, err := integration.Tmpdir(
		t,
		fstest.CreateFile("Dockerfile", dockerfile, 0600),
	)
	require.NoError(t, err)

	c, err := client.New(sb.Context(), sb.Address())
	require.NoError(t, err)
	defer c.Close()

	cases := []struct {
		name  string
		attrs map[string]string
	}{
		{
			name: "meta",
			attrs: map[string]string{
				"hostname": "foo",
			},
		},
		{
			name: "arg",
			attrs: map[string]string{
				"build-arg:BUILDKIT_SANDBOX_HOSTNAME": "foo",
			},
		},
		{
			name: "meta and arg",
			attrs: map[string]string{
				"hostname":                            "bar",
				"build-arg:BUILDKIT_SANDBOX_HOSTNAME": "foo",
			},
		},
	}
	for _, tt := range cases {
		tt := tt
		t.Run(tt.name, func(t *testing.T) {
			_, err = f.Solve(sb.Context(), c, client.SolveOpt{
				FrontendAttrs: tt.attrs,
				LocalDirs: map[string]string{
					dockerui.DefaultLocalNameDockerfile: dir,
					dockerui.DefaultLocalNameContext:    dir,
				},
			}, nil)
			require.NoError(t, err)
		})
	}
}

func testShmSize(t *testing.T, sb integration.Sandbox) {
	f := getFrontend(t, sb)
	dockerfile := []byte(`
FROM busybox AS base
RUN mount | grep /dev/shm > /shmsize
FROM scratch
COPY --from=base /shmsize /
`)

	dir, err := integration.Tmpdir(
		t,
		fstest.CreateFile("Dockerfile", dockerfile, 0600),
	)
	require.NoError(t, err)

	c, err := client.New(sb.Context(), sb.Address())
	require.NoError(t, err)
	defer c.Close()

	destDir := t.TempDir()

	_, err = f.Solve(sb.Context(), c, client.SolveOpt{
		FrontendAttrs: map[string]string{
			"shm-size": "134217728",
		},
		LocalDirs: map[string]string{
			dockerui.DefaultLocalNameDockerfile: dir,
			dockerui.DefaultLocalNameContext:    dir,
		},
		Exports: []client.ExportEntry{
			{
				Type:      client.ExporterLocal,
				OutputDir: destDir,
			},
		},
	}, nil)
	require.NoError(t, err)

	dt, err := os.ReadFile(filepath.Join(destDir, "shmsize"))
	require.NoError(t, err)
	require.Contains(t, string(dt), `size=131072k`)
}

func testUlimit(t *testing.T, sb integration.Sandbox) {
	f := getFrontend(t, sb)
	dockerfile := []byte(`
FROM busybox AS base
RUN ulimit -n > /ulimit
FROM scratch
COPY --from=base /ulimit /
`)

	dir, err := integration.Tmpdir(
		t,
		fstest.CreateFile("Dockerfile", dockerfile, 0600),
	)
	require.NoError(t, err)

	c, err := client.New(sb.Context(), sb.Address())
	require.NoError(t, err)
	defer c.Close()

	destDir := t.TempDir()

	_, err = f.Solve(sb.Context(), c, client.SolveOpt{
		FrontendAttrs: map[string]string{
			"ulimit": "nofile=1062:1062",
		},
		LocalDirs: map[string]string{
			dockerui.DefaultLocalNameDockerfile: dir,
			dockerui.DefaultLocalNameContext:    dir,
		},
		Exports: []client.ExportEntry{
			{
				Type:      client.ExporterLocal,
				OutputDir: destDir,
			},
		},
	}, nil)
	require.NoError(t, err)

	dt, err := os.ReadFile(filepath.Join(destDir, "ulimit"))
	require.NoError(t, err)
	require.Equal(t, `1062`, strings.TrimSpace(string(dt)))
}

func testCgroupParent(t *testing.T, sb integration.Sandbox) {
	if sb.Rootless() {
		t.SkipNow()
	}

	f := getFrontend(t, sb)
	dockerfile := []byte(`
FROM alpine AS base
RUN cat /proc/self/cgroup > /out
FROM scratch
COPY --from=base /out /
`)

	dir, err := integration.Tmpdir(
		t,
		fstest.CreateFile("Dockerfile", dockerfile, 0600),
	)
	require.NoError(t, err)

	c, err := client.New(sb.Context(), sb.Address())
	require.NoError(t, err)
	defer c.Close()

	destDir := t.TempDir()

	_, err = f.Solve(sb.Context(), c, client.SolveOpt{
		FrontendAttrs: map[string]string{
			"cgroup-parent": "foocgroup",
		},
		LocalDirs: map[string]string{
			dockerui.DefaultLocalNameDockerfile: dir,
			dockerui.DefaultLocalNameContext:    dir,
		},
		Exports: []client.ExportEntry{
			{
				Type:      client.ExporterLocal,
				OutputDir: destDir,
			},
		},
	}, nil)
	require.NoError(t, err)

	dt, err := os.ReadFile(filepath.Join(destDir, "out"))
	require.NoError(t, err)
	require.Contains(t, strings.TrimSpace(string(dt)), `/foocgroup/buildkit/`)
}

func testNamedImageContext(t *testing.T, sb integration.Sandbox) {
	ctx := sb.Context()

	c, err := client.New(ctx, sb.Address())
	require.NoError(t, err)
	defer c.Close()

	dockerfile := []byte(`
FROM busybox AS base
RUN cat /etc/alpine-release > /out
FROM scratch
COPY --from=base /out /
`)

	dir, err := integration.Tmpdir(
		t,
		fstest.CreateFile("Dockerfile", dockerfile, 0600),
	)
	require.NoError(t, err)

	f := getFrontend(t, sb)

	destDir := t.TempDir()

	_, err = f.Solve(sb.Context(), c, client.SolveOpt{
		FrontendAttrs: map[string]string{
			// Make sure image resolution works as expected, do not add a tag or locator.
			"context:busybox": "docker-image://alpine",
		},
		LocalDirs: map[string]string{
			dockerui.DefaultLocalNameDockerfile: dir,
			dockerui.DefaultLocalNameContext:    dir,
		},
		Exports: []client.ExportEntry{
			{
				Type:      client.ExporterLocal,
				OutputDir: destDir,
			},
		},
	}, nil)
	require.NoError(t, err)

	dt, err := os.ReadFile(filepath.Join(destDir, "out"))
	require.NoError(t, err)
	require.True(t, len(dt) > 0)

	integration.CheckFeatureCompat(t, sb, integration.FeatureDirectPush)

	// Now test with an image with custom envs
	dockerfile = []byte(`
FROM alpine:latest
ENV PATH=/foobar:$PATH
ENV FOOBAR=foobar
`)

	dir, err = integration.Tmpdir(
		t,
		fstest.CreateFile("Dockerfile", dockerfile, 0600),
	)
	require.NoError(t, err)

	registry, err := sb.NewRegistry()
	if errors.Is(err, integration.ErrRequirements) {
		t.Skip(err.Error())
	}
	require.NoError(t, err)
	target := registry + "/buildkit/testnamedimagecontext:latest"

	_, err = f.Solve(sb.Context(), c, client.SolveOpt{
		LocalDirs: map[string]string{
			dockerui.DefaultLocalNameDockerfile: dir,
			dockerui.DefaultLocalNameContext:    dir,
		},
		Exports: []client.ExportEntry{
			{
				Type: client.ExporterImage,
				Attrs: map[string]string{
					"name": target,
					"push": "true",
				},
			},
		},
	}, nil)
	require.NoError(t, err)

	dockerfile = []byte(`
FROM busybox AS base
RUN cat /etc/alpine-release > /out
RUN env | grep PATH > /env_path
RUN env | grep FOOBAR > /env_foobar
FROM scratch
COPY --from=base /out /
COPY --from=base /env_path /
COPY --from=base /env_foobar /
	`)

	dir, err = integration.Tmpdir(
		t,
		fstest.CreateFile("Dockerfile", dockerfile, 0600),
	)
	require.NoError(t, err)

	f = getFrontend(t, sb)

	destDir = t.TempDir()

	_, err = f.Solve(sb.Context(), c, client.SolveOpt{
		FrontendAttrs: map[string]string{
			"context:busybox": "docker-image://" + target,
		},
		LocalDirs: map[string]string{
			dockerui.DefaultLocalNameDockerfile: dir,
			dockerui.DefaultLocalNameContext:    dir,
		},
		Exports: []client.ExportEntry{
			{
				Type:      client.ExporterLocal,
				OutputDir: destDir,
			},
		},
	}, nil)
	require.NoError(t, err)

	dt, err = os.ReadFile(filepath.Join(destDir, "out"))
	require.NoError(t, err)
	require.True(t, len(dt) > 0)

	dt, err = os.ReadFile(filepath.Join(destDir, "env_foobar"))
	require.NoError(t, err)
	require.Equal(t, "FOOBAR=foobar", strings.TrimSpace(string(dt)))

	dt, err = os.ReadFile(filepath.Join(destDir, "env_path"))
	require.NoError(t, err)
	require.Contains(t, string(dt), "/foobar:")
}

func testNamedImageContextPlatform(t *testing.T, sb integration.Sandbox) {
	integration.CheckFeatureCompat(t, sb, integration.FeatureDirectPush)
	ctx := sb.Context()

	c, err := client.New(ctx, sb.Address())
	require.NoError(t, err)
	defer c.Close()

	registry, err := sb.NewRegistry()
	if errors.Is(err, integration.ErrRequirements) {
		t.Skip(err.Error())
	}
	require.NoError(t, err)

	// Build a base image and force buildkit to generate a manifest list.
	dockerfile := []byte(`FROM --platform=$BUILDPLATFORM alpine:latest`)
	target := registry + "/buildkit/testnamedimagecontextplatform:latest"

	dir, err := integration.Tmpdir(
		t,
		fstest.CreateFile("Dockerfile", dockerfile, 0600),
	)
	require.NoError(t, err)

	f := getFrontend(t, sb)

	_, err = f.Solve(sb.Context(), c, client.SolveOpt{
		FrontendAttrs: map[string]string{
			"build-arg:BUILDKIT_MULTI_PLATFORM": "true",
		},
		LocalDirs: map[string]string{
			dockerui.DefaultLocalNameDockerfile: dir,
			dockerui.DefaultLocalNameContext:    dir,
		},
		Exports: []client.ExportEntry{
			{
				Type: client.ExporterImage,
				Attrs: map[string]string{
					"name": target,
					"push": "true",
				},
			},
		},
	}, nil)
	require.NoError(t, err)

	dockerfile = []byte(`
FROM --platform=$BUILDPLATFORM busybox AS target
RUN echo hello
`)

	dir, err = integration.Tmpdir(
		t,
		fstest.CreateFile("Dockerfile", dockerfile, 0600),
	)
	require.NoError(t, err)

	f = getFrontend(t, sb)

	_, err = f.Solve(sb.Context(), c, client.SolveOpt{
		FrontendAttrs: map[string]string{
			"context:busybox": "docker-image://" + target,
			// random platform that would never exist so it doesn't conflict with the build machine
			// here we specifically want to make sure that the platform chosen for the image source is the one in the dockerfile not the target platform.
			"platform": "darwin/ppc64le",
		},
		LocalDirs: map[string]string{
			dockerui.DefaultLocalNameDockerfile: dir,
			dockerui.DefaultLocalNameContext:    dir,
		},
	}, nil)
	require.NoError(t, err)
}

func testNamedImageContextTimestamps(t *testing.T, sb integration.Sandbox) {
	integration.CheckFeatureCompat(t, sb, integration.FeatureDirectPush)
	ctx := sb.Context()

	c, err := client.New(ctx, sb.Address())
	require.NoError(t, err)
	defer c.Close()

	registry, err := sb.NewRegistry()
	if errors.Is(err, integration.ErrRequirements) {
		t.Skip(err.Error())
	}
	require.NoError(t, err)

	f := getFrontend(t, sb)

	dockerfile := []byte(`
FROM alpine
RUN echo foo >> /test
`)
	dir, err := integration.Tmpdir(
		t,
		fstest.CreateFile("Dockerfile", dockerfile, 0600),
	)
	require.NoError(t, err)

	target := registry + "/buildkit/testnamedimagecontexttimestamps:latest"
	_, err = f.Solve(sb.Context(), c, client.SolveOpt{
		LocalDirs: map[string]string{
			dockerui.DefaultLocalNameDockerfile: dir,
			dockerui.DefaultLocalNameContext:    dir,
		},
		Exports: []client.ExportEntry{
			{
				Type: client.ExporterImage,
				Attrs: map[string]string{
					"name": target,
					"push": "true",
				},
			},
		},
	}, nil)
	require.NoError(t, err)

	desc, provider, err := contentutil.ProviderFromRef(target)
	require.NoError(t, err)
	img, err := testutil.ReadImage(sb.Context(), provider, desc)
	require.NoError(t, err)

	dirDerived, err := integration.Tmpdir(
		t,
		fstest.CreateFile("Dockerfile", dockerfile, 0600),
	)
	require.NoError(t, err)

	targetDerived := registry + "/buildkit/testnamedimagecontexttimestampsderived:latest"
	_, err = f.Solve(sb.Context(), c, client.SolveOpt{
		FrontendAttrs: map[string]string{
			"context:alpine": "docker-image://" + target,
		},
		LocalDirs: map[string]string{
			dockerui.DefaultLocalNameDockerfile: dirDerived,
			dockerui.DefaultLocalNameContext:    dirDerived,
		},
		Exports: []client.ExportEntry{
			{
				Type: client.ExporterImage,
				Attrs: map[string]string{
					"name": targetDerived,
					"push": "true",
				},
			},
		},
	}, nil)
	require.NoError(t, err)

	desc, provider, err = contentutil.ProviderFromRef(targetDerived)
	require.NoError(t, err)
	imgDerived, err := testutil.ReadImage(sb.Context(), provider, desc)
	require.NoError(t, err)

	require.NotEqual(t, img.Img.Created, imgDerived.Img.Created)
	diff := imgDerived.Img.Created.Sub(*img.Img.Created)
	require.Greater(t, diff, time.Duration(0))
	require.Less(t, diff, 10*time.Minute)
}

func testNamedImageContextScratch(t *testing.T, sb integration.Sandbox) {
	ctx := sb.Context()

	c, err := client.New(ctx, sb.Address())
	require.NoError(t, err)
	defer c.Close()

	dockerfile := []byte(`
FROM busybox
COPY <<EOF /out
hello world!
EOF
`)

	dir, err := integration.Tmpdir(
		t,
		fstest.CreateFile("Dockerfile", dockerfile, 0600),
	)
	require.NoError(t, err)

	f := getFrontend(t, sb)

	destDir := t.TempDir()

	_, err = f.Solve(sb.Context(), c, client.SolveOpt{
		FrontendAttrs: map[string]string{
			"context:busybox": "docker-image://scratch",
		},
		LocalDirs: map[string]string{
			dockerui.DefaultLocalNameDockerfile: dir,
			dockerui.DefaultLocalNameContext:    dir,
		},
		Exports: []client.ExportEntry{
			{
				Type:      client.ExporterLocal,
				OutputDir: destDir,
			},
		},
	}, nil)
	require.NoError(t, err)

	items, err := os.ReadDir(destDir)
	require.NoError(t, err)
	require.Equal(t, 1, len(items))
	require.Equal(t, "out", items[0].Name())

	dt, err := os.ReadFile(filepath.Join(destDir, "out"))
	require.NoError(t, err)
	require.Equal(t, "hello world!\n", string(dt))
}

func testNamedLocalContext(t *testing.T, sb integration.Sandbox) {
	ctx := sb.Context()

	c, err := client.New(ctx, sb.Address())
	require.NoError(t, err)
	defer c.Close()

	dockerfile := []byte(`
FROM busybox AS base
RUN cat /etc/alpine-release > /out
FROM scratch
COPY --from=base /o* /
`)

	dir, err := integration.Tmpdir(
		t,
		fstest.CreateFile("Dockerfile", dockerfile, 0600),
	)
	require.NoError(t, err)

	outf := []byte(`dummy-result`)

	dir2, err := integration.Tmpdir(
		t,
		fstest.CreateFile("out", outf, 0600),
		fstest.CreateFile("out2", outf, 0600),
		fstest.CreateFile(".dockerignore", []byte("out2\n"), 0600),
	)
	require.NoError(t, err)

	f := getFrontend(t, sb)

	destDir := t.TempDir()

	_, err = f.Solve(sb.Context(), c, client.SolveOpt{
		FrontendAttrs: map[string]string{
			"context:base": "local:basedir",
		},
		LocalDirs: map[string]string{
			dockerui.DefaultLocalNameDockerfile: dir,
			dockerui.DefaultLocalNameContext:    dir,
			"basedir":                           dir2,
		},
		Exports: []client.ExportEntry{
			{
				Type:      client.ExporterLocal,
				OutputDir: destDir,
			},
		},
	}, nil)
	require.NoError(t, err)

	dt, err := os.ReadFile(filepath.Join(destDir, "out"))
	require.NoError(t, err)
	require.True(t, len(dt) > 0)

	_, err = os.ReadFile(filepath.Join(destDir, "out2"))
	require.Error(t, err)
	require.True(t, errors.Is(err, os.ErrNotExist))
}

func testNamedOCILayoutContext(t *testing.T, sb integration.Sandbox) {
	integration.CheckFeatureCompat(t, sb, integration.FeatureOCIExporter, integration.FeatureOCILayout)
	// how this test works:
	// 1- we use a regular builder with a dockerfile to create an image two files: "out" with content "first", "out2" with content "second"
	// 2- we save the output to an OCI layout dir
	// 3- we use another regular builder with a dockerfile to build using a referenced context "base", but override it to reference the output of the previous build
	// 4- we check that the output of the second build matches our OCI layout, and not the referenced image
	ctx := sb.Context()

	c, err := client.New(ctx, sb.Address())
	require.NoError(t, err)
	defer c.Close()

	// create a tempdir where we will store the OCI layout
	ocidir := t.TempDir()

	ociDockerfile := []byte(`
	FROM busybox:latest
	WORKDIR /test
	RUN sh -c "echo -n first > out"
	RUN sh -c "echo -n second > out2"
	ENV foo=bar
	`)
	inDir, err := integration.Tmpdir(
		t,
		fstest.CreateFile("Dockerfile", ociDockerfile, 0600),
	)
	require.NoError(t, err)

	f := getFrontend(t, sb)

	outW := bytes.NewBuffer(nil)

	_, err = f.Solve(sb.Context(), c, client.SolveOpt{
		LocalDirs: map[string]string{
			dockerui.DefaultLocalNameDockerfile: inDir,
			dockerui.DefaultLocalNameContext:    inDir,
		},
		Exports: []client.ExportEntry{
			{
				Type:   client.ExporterOCI,
				Output: fixedWriteCloser(nopWriteCloser{outW}),
			},
		},
	}, nil)
	require.NoError(t, err)

	// extract the tar stream to the directory as OCI layout
	m, err := testutil.ReadTarToMap(outW.Bytes(), false)
	require.NoError(t, err)

	for filename, content := range m {
		fullFilename := path.Join(ocidir, filename)
		err = os.MkdirAll(path.Dir(fullFilename), 0755)
		require.NoError(t, err)
		if content.Header.FileInfo().IsDir() {
			err = os.MkdirAll(fullFilename, 0755)
			require.NoError(t, err)
		} else {
			err = os.WriteFile(fullFilename, content.Data, 0644)
			require.NoError(t, err)
		}
	}

	var index ocispecs.Index
	err = json.Unmarshal(m["index.json"].Data, &index)
	require.NoError(t, err)
	require.Equal(t, 1, len(index.Manifests))
	digest := index.Manifests[0].Digest.Hex()

	store, err := local.NewStore(ocidir)
	ociID := "ocione"
	require.NoError(t, err)

	// we will use this simple dockerfile to test
	// 1. busybox is used as is, but because we override the context for base,
	//    when we run `COPY --from=base`, it should take the /o* from the image in the store,
	//    rather than what we built on the first 2 lines here.
	// 2. we override the context for `foo` to be our local OCI store, which has an `ENV foo=bar` override.
	//    As such, the `RUN echo $foo` step should have `$foo` set to `"bar"`, and so
	//    when we `COPY --from=imported`, it should have the content of `/outfoo` as `"bar"`
	dockerfile := []byte(`
FROM busybox AS base
RUN cat /etc/alpine-release > out

FROM foo AS imported
RUN echo -n $foo > outfoo

FROM scratch
COPY --from=base /test/o* /
COPY --from=imported /test/outfoo /
`)

	dir, err := integration.Tmpdir(
		t,
		fstest.CreateFile("Dockerfile", dockerfile, 0600),
	)
	require.NoError(t, err)

	destDir := t.TempDir()

	_, err = f.Solve(sb.Context(), c, client.SolveOpt{
		FrontendAttrs: map[string]string{
			"context:base": fmt.Sprintf("oci-layout:%s@sha256:%s", ociID, digest),
			"context:foo":  fmt.Sprintf("oci-layout:%s@sha256:%s", ociID, digest),
		},
		LocalDirs: map[string]string{
			dockerui.DefaultLocalNameDockerfile: dir,
			dockerui.DefaultLocalNameContext:    dir,
		},
		OCIStores: map[string]content.Store{
			ociID: store,
		},
		Exports: []client.ExportEntry{
			{
				Type:      client.ExporterLocal,
				OutputDir: destDir,
			},
		},
	}, nil)
	require.NoError(t, err)

	dt, err := os.ReadFile(filepath.Join(destDir, "out"))
	require.NoError(t, err)
	require.True(t, len(dt) > 0)
	require.Equal(t, []byte("first"), dt)

	dt, err = os.ReadFile(filepath.Join(destDir, "out2"))
	require.NoError(t, err)
	require.True(t, len(dt) > 0)
	require.Equal(t, []byte("second"), dt)

	dt, err = os.ReadFile(filepath.Join(destDir, "outfoo"))
	require.NoError(t, err)
	require.True(t, len(dt) > 0)
	require.Equal(t, []byte("bar"), dt)
}

func testNamedOCILayoutContextExport(t *testing.T, sb integration.Sandbox) {
	integration.CheckFeatureCompat(t, sb, integration.FeatureOCIExporter, integration.FeatureOCILayout)
	ctx := sb.Context()

	c, err := client.New(ctx, sb.Address())
	require.NoError(t, err)
	defer c.Close()

	ocidir := t.TempDir()

	dockerfile := []byte(`
FROM scratch
WORKDIR /test
ENV foo=bar
	`)
	dir, err := integration.Tmpdir(
		t,
		fstest.CreateFile("Dockerfile", dockerfile, 0600),
	)
	require.NoError(t, err)

	f := getFrontend(t, sb)

	outW := bytes.NewBuffer(nil)
	_, err = f.Solve(sb.Context(), c, client.SolveOpt{
		LocalDirs: map[string]string{
			dockerui.DefaultLocalNameDockerfile: dir,
			dockerui.DefaultLocalNameContext:    dir,
		},
		Exports: []client.ExportEntry{{
			Type:   client.ExporterOCI,
			Output: fixedWriteCloser(nopWriteCloser{outW}),
		}},
	}, nil)
	require.NoError(t, err)

	m, err := testutil.ReadTarToMap(outW.Bytes(), false)
	require.NoError(t, err)

	for filename, content := range m {
		fullFilename := path.Join(ocidir, filename)
		err = os.MkdirAll(path.Dir(fullFilename), 0755)
		require.NoError(t, err)
		if content.Header.FileInfo().IsDir() {
			err = os.MkdirAll(fullFilename, 0755)
			require.NoError(t, err)
		} else {
			err = os.WriteFile(fullFilename, content.Data, 0644)
			require.NoError(t, err)
		}
	}

	var index ocispecs.Index
	err = json.Unmarshal(m["index.json"].Data, &index)
	require.NoError(t, err)
	require.Equal(t, 1, len(index.Manifests))
	digest := index.Manifests[0].Digest.Hex()

	store, err := local.NewStore(ocidir)
	ociID := "ocione"
	require.NoError(t, err)

	dockerfile = []byte(`
FROM nonexistent AS base
`)

	dir, err = integration.Tmpdir(
		t,
		fstest.CreateFile("Dockerfile", dockerfile, 0600),
	)
	require.NoError(t, err)

	outW = bytes.NewBuffer(nil)
	_, err = f.Solve(sb.Context(), c, client.SolveOpt{
		FrontendAttrs: map[string]string{
			"context:nonexistent": fmt.Sprintf("oci-layout:%s@sha256:%s", ociID, digest),
		},
		LocalDirs: map[string]string{
			dockerui.DefaultLocalNameDockerfile: dir,
			dockerui.DefaultLocalNameContext:    dir,
		},
		OCIStores: map[string]content.Store{
			ociID: store,
		},
		Exports: []client.ExportEntry{
			{
				Type:   client.ExporterOCI,
				Output: fixedWriteCloser(nopWriteCloser{outW}),
			},
		},
	}, nil)
	require.NoError(t, err)

	m, err = testutil.ReadTarToMap(outW.Bytes(), false)
	require.NoError(t, err)

	err = json.Unmarshal(m["index.json"].Data, &index)
	require.NoError(t, err)
	require.Equal(t, 1, len(index.Manifests))
	digest = index.Manifests[0].Digest.Hex()

	var mfst ocispecs.Manifest
	require.NoError(t, json.Unmarshal(m["blobs/sha256/"+digest].Data, &mfst))
	digest = mfst.Config.Digest.Hex()

	var cfg ocispecs.Image
	require.NoError(t, json.Unmarshal(m["blobs/sha256/"+digest].Data, &cfg))

	require.Equal(t, "/test", cfg.Config.WorkingDir)
	require.Contains(t, cfg.Config.Env, "foo=bar")
}

func testNamedInputContext(t *testing.T, sb integration.Sandbox) {
	ctx := sb.Context()

	c, err := client.New(ctx, sb.Address())
	require.NoError(t, err)
	defer c.Close()

	dockerfile := []byte(`
FROM alpine
ENV FOO=bar
RUN echo first > /out
`)

	dir, err := integration.Tmpdir(
		t,
		fstest.CreateFile("Dockerfile", dockerfile, 0600),
	)
	require.NoError(t, err)

	dockerfile2 := []byte(`
FROM base AS build
RUN echo "foo is $FOO" > /foo
FROM scratch
COPY --from=build /foo /out /
`)

	dir2, err := integration.Tmpdir(
		t,
		fstest.CreateFile("Dockerfile", dockerfile2, 0600),
	)
	require.NoError(t, err)

	f := getFrontend(t, sb)

	b := func(ctx context.Context, c gateway.Client) (*gateway.Result, error) {
		res, err := f.SolveGateway(ctx, c, gateway.SolveRequest{})
		if err != nil {
			return nil, err
		}
		ref, err := res.SingleRef()
		if err != nil {
			return nil, err
		}
		st, err := ref.ToState()
		if err != nil {
			return nil, err
		}

		def, err := st.Marshal(ctx)
		if err != nil {
			return nil, err
		}

		dt, ok := res.Metadata["containerimage.config"]
		if !ok {
			return nil, errors.Errorf("no containerimage.config in metadata")
		}

		dt, err = json.Marshal(map[string][]byte{
			"containerimage.config": dt,
		})
		if err != nil {
			return nil, err
		}

		res, err = f.SolveGateway(ctx, c, gateway.SolveRequest{
			FrontendOpt: map[string]string{
				"dockerfilekey":       dockerui.DefaultLocalNameDockerfile + "2",
				"context:base":        "input:base",
				"input-metadata:base": string(dt),
			},
			FrontendInputs: map[string]*pb.Definition{
				"base": def.ToPB(),
			},
		})
		if err != nil {
			return nil, err
		}
		return res, nil
	}

	product := "buildkit_test"

	destDir := t.TempDir()

	_, err = c.Build(ctx, client.SolveOpt{
		LocalDirs: map[string]string{
			dockerui.DefaultLocalNameDockerfile:       dir,
			dockerui.DefaultLocalNameContext:          dir,
			dockerui.DefaultLocalNameDockerfile + "2": dir2,
		},
		Exports: []client.ExportEntry{
			{
				Type:      client.ExporterLocal,
				OutputDir: destDir,
			},
		},
	}, product, b, nil)
	require.NoError(t, err)

	dt, err := os.ReadFile(filepath.Join(destDir, "out"))
	require.NoError(t, err)
	require.Equal(t, "first\n", string(dt))

	dt, err = os.ReadFile(filepath.Join(destDir, "foo"))
	require.NoError(t, err)
	require.Equal(t, "foo is bar\n", string(dt))
}

func testNamedMultiplatformInputContext(t *testing.T, sb integration.Sandbox) {
	integration.CheckFeatureCompat(t, sb, integration.FeatureMultiPlatform)
	ctx := sb.Context()

	c, err := client.New(ctx, sb.Address())
	require.NoError(t, err)
	defer c.Close()

	dockerfile := []byte(`
FROM --platform=$BUILDPLATFORM alpine
ARG TARGETARCH
ENV FOO=bar-$TARGETARCH
RUN echo "foo $TARGETARCH" > /out
`)

	dir, err := integration.Tmpdir(
		t,
		fstest.CreateFile("Dockerfile", dockerfile, 0600),
	)
	require.NoError(t, err)

	dockerfile2 := []byte(`
FROM base AS build
RUN echo "foo is $FOO" > /foo
FROM scratch
COPY --from=build /foo /out /
`)

	dir2, err := integration.Tmpdir(
		t,
		fstest.CreateFile("Dockerfile", dockerfile2, 0600),
	)
	require.NoError(t, err)

	f := getFrontend(t, sb)

	b := func(ctx context.Context, c gateway.Client) (*gateway.Result, error) {
		res, err := f.SolveGateway(ctx, c, gateway.SolveRequest{
			FrontendOpt: map[string]string{
				"platform": "linux/amd64,linux/arm64",
			},
		})
		if err != nil {
			return nil, err
		}

		if len(res.Refs) != 2 {
			return nil, errors.Errorf("expected 2 refs, got %d", len(res.Refs))
		}

		inputs := map[string]*pb.Definition{}
		st, err := res.Refs["linux/amd64"].ToState()
		if err != nil {
			return nil, err
		}
		def, err := st.Marshal(ctx)
		if err != nil {
			return nil, err
		}
		inputs["base::linux/amd64"] = def.ToPB()

		st, err = res.Refs["linux/arm64"].ToState()
		if err != nil {
			return nil, err
		}
		def, err = st.Marshal(ctx)
		if err != nil {
			return nil, err
		}
		inputs["base::linux/arm64"] = def.ToPB()

		frontendOpt := map[string]string{
			"dockerfilekey":             dockerui.DefaultLocalNameDockerfile + "2",
			"context:base::linux/amd64": "input:base::linux/amd64",
			"context:base::linux/arm64": "input:base::linux/arm64",
			"platform":                  "linux/amd64,linux/arm64",
		}

		dt, ok := res.Metadata["containerimage.config/linux/amd64"]
		if !ok {
			return nil, errors.Errorf("no containerimage.config in metadata")
		}
		dt, err = json.Marshal(map[string][]byte{
			"containerimage.config": dt,
		})
		if err != nil {
			return nil, err
		}
		frontendOpt["input-metadata:base::linux/amd64"] = string(dt)

		dt, ok = res.Metadata["containerimage.config/linux/arm64"]
		if !ok {
			return nil, errors.Errorf("no containerimage.config in metadata")
		}
		dt, err = json.Marshal(map[string][]byte{
			"containerimage.config": dt,
		})
		if err != nil {
			return nil, err
		}
		frontendOpt["input-metadata:base::linux/arm64"] = string(dt)

		res, err = f.SolveGateway(ctx, c, gateway.SolveRequest{
			FrontendOpt:    frontendOpt,
			FrontendInputs: inputs,
		})
		if err != nil {
			return nil, err
		}
		return res, nil
	}

	product := "buildkit_test"

	destDir := t.TempDir()

	_, err = c.Build(ctx, client.SolveOpt{
		LocalDirs: map[string]string{
			dockerui.DefaultLocalNameDockerfile:       dir,
			dockerui.DefaultLocalNameContext:          dir,
			dockerui.DefaultLocalNameDockerfile + "2": dir2,
		},
		Exports: []client.ExportEntry{
			{
				Type:      client.ExporterLocal,
				OutputDir: destDir,
			},
		},
	}, product, b, nil)
	require.NoError(t, err)

	dt, err := os.ReadFile(filepath.Join(destDir, "linux_amd64/out"))
	require.NoError(t, err)
	require.Equal(t, "foo amd64\n", string(dt))

	dt, err = os.ReadFile(filepath.Join(destDir, "linux_amd64/foo"))
	require.NoError(t, err)
	require.Equal(t, "foo is bar-amd64\n", string(dt))

	dt, err = os.ReadFile(filepath.Join(destDir, "linux_arm64/out"))
	require.NoError(t, err)
	require.Equal(t, "foo arm64\n", string(dt))

	dt, err = os.ReadFile(filepath.Join(destDir, "linux_arm64/foo"))
	require.NoError(t, err)
	require.Equal(t, "foo is bar-arm64\n", string(dt))
}

func testSourceDateEpochWithoutExporter(t *testing.T, sb integration.Sandbox) {
	integration.CheckFeatureCompat(t, sb, integration.FeatureOCIExporter, integration.FeatureSourceDateEpoch)
	f := getFrontend(t, sb)

	dockerfile := []byte(`
FROM scratch
ENTRYPOINT foo bar
COPY Dockerfile .
`)

	dir, err := integration.Tmpdir(
		t,
		fstest.CreateFile("Dockerfile", dockerfile, 0600),
	)
	require.NoError(t, err)
	defer os.RemoveAll(dir)

	c, err := client.New(sb.Context(), sb.Address())
	require.NoError(t, err)
	defer c.Close()

	destDir, err := os.MkdirTemp("", "buildkit")
	require.NoError(t, err)
	defer os.RemoveAll(destDir)

	out := filepath.Join(destDir, "out.tar")
	outW, err := os.Create(out)
	require.NoError(t, err)

	tm := time.Date(2015, time.October, 21, 7, 28, 0, 0, time.UTC)

	_, err = f.Solve(sb.Context(), c, client.SolveOpt{
		FrontendAttrs: map[string]string{
			"build-arg:SOURCE_DATE_EPOCH": fmt.Sprintf("%d", tm.Unix()),
		},
		LocalDirs: map[string]string{
			dockerui.DefaultLocalNameDockerfile: dir,
			dockerui.DefaultLocalNameContext:    dir,
		},
		Exports: []client.ExportEntry{
			{
				Type: client.ExporterOCI,
				// disable exporter epoch to make sure we test dockerfile
				Attrs:  map[string]string{"source-date-epoch": ""},
				Output: fixedWriteCloser(outW),
			},
		},
	}, nil)
	require.NoError(t, err)

	dt, err := os.ReadFile(filepath.Join(destDir, "out.tar"))
	require.NoError(t, err)

	m, err := testutil.ReadTarToMap(dt, false)
	require.NoError(t, err)

	var idx ocispecs.Index
	err = json.Unmarshal(m["index.json"].Data, &idx)
	require.NoError(t, err)

	mlistHex := idx.Manifests[0].Digest.Hex()

	var mfst ocispecs.Manifest
	err = json.Unmarshal(m["blobs/sha256/"+mlistHex].Data, &mfst)
	require.NoError(t, err)

	var img ocispecs.Image
	err = json.Unmarshal(m["blobs/sha256/"+mfst.Config.Digest.Hex()].Data, &img)
	require.NoError(t, err)

	require.Equal(t, tm.Unix(), img.Created.Unix())
	for _, h := range img.History {
		require.Equal(t, tm.Unix(), h.Created.Unix())
	}
}

func testSBOMScannerImage(t *testing.T, sb integration.Sandbox) {
	integration.CheckFeatureCompat(t, sb, integration.FeatureDirectPush, integration.FeatureSBOM)
	ctx := sb.Context()

	c, err := client.New(ctx, sb.Address())
	require.NoError(t, err)
	defer c.Close()

	registry, err := sb.NewRegistry()
	if errors.Is(err, integration.ErrRequirements) {
		t.Skip(err.Error())
	}
	require.NoError(t, err)

	f := getFrontend(t, sb)

	dockerfile := []byte(`
FROM busybox:latest
COPY <<-"EOF" /scan.sh
	set -e
	cat <<BUNDLE > $BUILDKIT_SCAN_DESTINATION/spdx.json
	{
	  "_type": "https://in-toto.io/Statement/v0.1",
	  "predicateType": "https://spdx.dev/Document",
	  "predicate": {"name": "sbom-scan"}
	}
	BUNDLE
EOF
CMD sh /scan.sh
`)
	scannerDir, err := integration.Tmpdir(
		t,
		fstest.CreateFile("Dockerfile", dockerfile, 0600),
	)
	require.NoError(t, err)

	scannerTarget := registry + "/buildkit/testsbomscanner:latest"
	_, err = f.Solve(sb.Context(), c, client.SolveOpt{
		LocalDirs: map[string]string{
			dockerui.DefaultLocalNameDockerfile: scannerDir,
			dockerui.DefaultLocalNameContext:    scannerDir,
		},
		Exports: []client.ExportEntry{
			{
				Type: client.ExporterImage,
				Attrs: map[string]string{
					"name": scannerTarget,
					"push": "true",
				},
			},
		},
	}, nil)
	require.NoError(t, err)

	dockerfile = []byte(`
FROM scratch
COPY <<EOF /foo
data
EOF
`)
	dir, err := integration.Tmpdir(
		t,
		fstest.CreateFile("Dockerfile", dockerfile, 0600),
	)
	require.NoError(t, err)

	target := registry + "/buildkit/testsbomscannertarget:latest"
	_, err = f.Solve(sb.Context(), c, client.SolveOpt{
		LocalDirs: map[string]string{
			dockerui.DefaultLocalNameDockerfile: dir,
			dockerui.DefaultLocalNameContext:    dir,
		},
		FrontendAttrs: map[string]string{
			"attest:sbom": "generator=" + scannerTarget,
		},
		Exports: []client.ExportEntry{
			{
				Type: client.ExporterImage,
				Attrs: map[string]string{
					"name": target,
					"push": "true",
				},
			},
		},
	}, nil)
	require.NoError(t, err)

	desc, provider, err := contentutil.ProviderFromRef(target)
	require.NoError(t, err)
	imgs, err := testutil.ReadImages(sb.Context(), provider, desc)
	require.NoError(t, err)
	require.Equal(t, 2, len(imgs.Images))

	img := imgs.Find(platforms.Format(platforms.Normalize(platforms.DefaultSpec())))
	require.NotNil(t, img)
	require.Equal(t, []byte("data\n"), img.Layers[0]["foo"].Data)

	att := imgs.Find("unknown/unknown")
	require.Equal(t, 1, len(att.LayersRaw))
	var attest intoto.Statement
	require.NoError(t, json.Unmarshal(att.LayersRaw[0], &attest))
	require.Equal(t, "https://in-toto.io/Statement/v0.1", attest.Type)
	require.Equal(t, intoto.PredicateSPDX, attest.PredicateType)
	require.Subset(t, attest.Predicate, map[string]interface{}{"name": "sbom-scan"})
}

func testSBOMScannerArgs(t *testing.T, sb integration.Sandbox) {
	integration.CheckFeatureCompat(t, sb, integration.FeatureDirectPush, integration.FeatureSBOM)
	ctx := sb.Context()

	c, err := client.New(ctx, sb.Address())
	require.NoError(t, err)
	defer c.Close()

	registry, err := sb.NewRegistry()
	if errors.Is(err, integration.ErrRequirements) {
		t.Skip(err.Error())
	}
	require.NoError(t, err)

	f := getFrontend(t, sb)

	dockerfile := []byte(`
FROM busybox:latest
COPY <<-"EOF" /scan.sh
	set -e
	cat <<BUNDLE > $BUILDKIT_SCAN_DESTINATION/spdx.json
	{
	  "_type": "https://in-toto.io/Statement/v0.1",
	  "predicateType": "https://spdx.dev/Document",
	  "predicate": {"name": "core"}
	}
	BUNDLE
	if [ "${BUILDKIT_SCAN_SOURCE_EXTRAS}" ]; then
		for src in "${BUILDKIT_SCAN_SOURCE_EXTRAS}"/*; do
			cat <<BUNDLE > $BUILDKIT_SCAN_DESTINATION/$(basename $src).spdx.json
			{
			  "_type": "https://in-toto.io/Statement/v0.1",
			  "predicateType": "https://spdx.dev/Document",
			  "predicate": {"name": "extra"}
			}
			BUNDLE
		done
	fi
EOF
CMD sh /scan.sh
`)

	scannerDir, err := integration.Tmpdir(
		t,
		fstest.CreateFile("Dockerfile", dockerfile, 0600),
	)
	require.NoError(t, err)

	scannerTarget := registry + "/buildkit/testsbomscannerargs:latest"
	_, err = f.Solve(sb.Context(), c, client.SolveOpt{
		LocalDirs: map[string]string{
			dockerui.DefaultLocalNameDockerfile: scannerDir,
			dockerui.DefaultLocalNameContext:    scannerDir,
		},
		Exports: []client.ExportEntry{
			{
				Type: client.ExporterImage,
				Attrs: map[string]string{
					"name": scannerTarget,
					"push": "true",
				},
			},
		},
	}, nil)
	require.NoError(t, err)

	// scan an image with no additional sboms
	dockerfile = []byte(`
FROM scratch as base
COPY <<EOF /foo
data
EOF
FROM base
`)
	dir, err := integration.Tmpdir(
		t,
		fstest.CreateFile("Dockerfile", dockerfile, 0600),
	)
	require.NoError(t, err)

	target := registry + "/buildkit/testsbomscannerargstarget1:latest"
	_, err = f.Solve(sb.Context(), c, client.SolveOpt{
		LocalDirs: map[string]string{
			dockerui.DefaultLocalNameDockerfile: dir,
			dockerui.DefaultLocalNameContext:    dir,
		},
		FrontendAttrs: map[string]string{
			"attest:sbom":                          "generator=" + scannerTarget,
			"build-arg:BUILDKIT_SBOM_SCAN_CONTEXT": "true",
			"build-arg:BUILDKIT_SBOM_SCAN_STAGE":   "true",
		},
		Exports: []client.ExportEntry{
			{
				Type: client.ExporterImage,
				Attrs: map[string]string{
					"name": target,
					"push": "true",
				},
			},
		},
	}, nil)
	require.NoError(t, err)

	desc, provider, err := contentutil.ProviderFromRef(target)
	require.NoError(t, err)
	imgs, err := testutil.ReadImages(sb.Context(), provider, desc)
	require.NoError(t, err)
	require.Equal(t, 2, len(imgs.Images))

	img := imgs.Find(platforms.Format(platforms.Normalize(platforms.DefaultSpec())))
	require.NotNil(t, img)

	att := imgs.Find("unknown/unknown")
	require.Equal(t, 1, len(att.LayersRaw))
	var attest intoto.Statement
	require.NoError(t, json.Unmarshal(att.LayersRaw[0], &attest))
	require.Subset(t, attest.Predicate, map[string]interface{}{"name": "core"})

	dockerfile = []byte(`
ARG BUILDKIT_SBOM_SCAN_CONTEXT=true

FROM scratch as file
ARG BUILDKIT_SBOM_SCAN_STAGE=true
COPY <<EOF /file
data
EOF

FROM scratch as base
ARG BUILDKIT_SBOM_SCAN_STAGE=true
COPY --from=file /file /foo

FROM scratch as base2
ARG BUILDKIT_SBOM_SCAN_STAGE=true
COPY --from=file /file /bar
RUN non-existent-command-would-fail

FROM base
ARG BUILDKIT_SBOM_SCAN_STAGE=true
`)
	dir, err = integration.Tmpdir(
		t,
		fstest.CreateFile("Dockerfile", dockerfile, 0600),
	)
	require.NoError(t, err)

	// scan an image with additional sboms
	target = registry + "/buildkit/testsbomscannertarget2:latest"
	_, err = f.Solve(sb.Context(), c, client.SolveOpt{
		LocalDirs: map[string]string{
			dockerui.DefaultLocalNameDockerfile: dir,
			dockerui.DefaultLocalNameContext:    dir,
		},
		FrontendAttrs: map[string]string{
			"attest:sbom": "generator=" + scannerTarget,
		},
		Exports: []client.ExportEntry{
			{
				Type: client.ExporterImage,
				Attrs: map[string]string{
					"name": target,
					"push": "true",
				},
			},
		},
	}, nil)
	require.NoError(t, err)

	desc, provider, err = contentutil.ProviderFromRef(target)
	require.NoError(t, err)
	imgs, err = testutil.ReadImages(sb.Context(), provider, desc)
	require.NoError(t, err)
	require.Equal(t, 2, len(imgs.Images))

	img = imgs.Find(platforms.Format(platforms.Normalize(platforms.DefaultSpec())))
	require.NotNil(t, img)

	att = imgs.Find("unknown/unknown")
	require.Equal(t, 4, len(att.LayersRaw))
	extraCount := 0
	for _, l := range att.LayersRaw {
		var attest intoto.Statement
		require.NoError(t, json.Unmarshal(l, &attest))
		att := attest.Predicate.(map[string]interface{})
		switch att["name"] {
		case "core":
		case "extra":
			extraCount++
		default:
			require.Fail(t, "unexpected attestation", "%v", att)
		}
	}
	require.Equal(t, extraCount, len(att.LayersRaw)-1)

	// scan an image with additional sboms, but disable them
	target = registry + "/buildkit/testsbomscannertarget3:latest"
	_, err = f.Solve(sb.Context(), c, client.SolveOpt{
		LocalDirs: map[string]string{
			dockerui.DefaultLocalNameDockerfile: dir,
			dockerui.DefaultLocalNameContext:    dir,
		},
		FrontendAttrs: map[string]string{
			"attest:sbom":                          "generator=" + scannerTarget,
			"build-arg:BUILDKIT_SBOM_SCAN_STAGE":   "false",
			"build-arg:BUILDKIT_SBOM_SCAN_CONTEXT": "false",
		},
		Exports: []client.ExportEntry{
			{
				Type: client.ExporterImage,
				Attrs: map[string]string{
					"name": target,
					"push": "true",
				},
			},
		},
	}, nil)
	require.NoError(t, err)

	desc, provider, err = contentutil.ProviderFromRef(target)
	require.NoError(t, err)
	imgs, err = testutil.ReadImages(sb.Context(), provider, desc)
	require.NoError(t, err)
	require.Equal(t, 2, len(imgs.Images))

	img = imgs.Find(platforms.Format(platforms.Normalize(platforms.DefaultSpec())))
	require.NotNil(t, img)

	att = imgs.Find("unknown/unknown")
	require.Equal(t, 1, len(att.LayersRaw))
}

// #3495
func testMultiPlatformWarnings(t *testing.T, sb integration.Sandbox) {
	f := getFrontend(t, sb)

	// empty line in here is intentional to cause line continuation warning
	dockerfile := []byte(`
FROM scratch
COPY Dockerfile \

.
`)

	dir, err := integration.Tmpdir(
		t,
		fstest.CreateFile("Dockerfile", dockerfile, 0600),
	)
	require.NoError(t, err)
	defer os.RemoveAll(dir)

	c, err := client.New(sb.Context(), sb.Address())
	require.NoError(t, err)
	defer c.Close()

	status := make(chan *client.SolveStatus)
	statusDone := make(chan struct{})
	done := make(chan struct{})

	var warnings []*client.VertexWarning

	go func() {
		defer close(statusDone)
		for {
			select {
			case st, ok := <-status:
				if !ok {
					return
				}
				warnings = append(warnings, st.Warnings...)
			case <-done:
				return
			}
		}
	}()

	_, err = f.Solve(sb.Context(), c, client.SolveOpt{
		FrontendAttrs: map[string]string{
			"platform": "linux/amd64,linux/arm64",
		},
		LocalDirs: map[string]string{
<<<<<<< HEAD
			builder.DefaultLocalNameDockerfile: dir,
			builder.DefaultLocalNameContext:    dir,
=======
			dockerui.DefaultLocalNameDockerfile: dir,
			dockerui.DefaultLocalNameContext:    dir,
>>>>>>> 23d38a72
		},
	}, status)
	require.NoError(t, err)

	select {
	case <-statusDone:
	case <-time.After(10 * time.Second):
		close(done)
	}

	<-statusDone

	// two platforms only show one warning
	require.Equal(t, 1, len(warnings))

	w := warnings[0]

	require.Equal(t, "Empty continuation line found in: COPY Dockerfile .", string(w.Short))
	require.Equal(t, 1, len(w.Detail))
	require.Equal(t, "Empty continuation lines will become errors in a future release", string(w.Detail[0]))
	require.Equal(t, "https://github.com/moby/moby/pull/33719", w.URL)
	require.Equal(t, 1, w.Level)
}

func testReproSourceDateEpoch(t *testing.T, sb integration.Sandbox) {
	integration.CheckFeatureCompat(t, sb, integration.FeatureOCIExporter, integration.FeatureSourceDateEpoch)
	if sb.Snapshotter() == "native" {
		t.Skip("the digest is not reproducible with the \"native\" snapshotter because hardlinks are processed in a different way: https://github.com/moby/buildkit/pull/3456#discussion_r1062650263")
	}
<<<<<<< HEAD
	if runtime.GOARCH != "amd64" {
		t.Skip("FIXME: the image cannot be pulled on non-amd64 (`docker.io/arm64v8/debian:bullseye-20230109-slim@...: not found`): https://github.com/moby/buildkit/pull/3456#discussion_r1068989918")
	}

=======
>>>>>>> 23d38a72
	f := getFrontend(t, sb)

	tm := time.Date(2023, time.January, 10, 12, 34, 56, 0, time.UTC)
	t.Logf("SOURCE_DATE_EPOCH=%d", tm.Unix())

	dockerfile := []byte(`# The base image cannot be busybox, due to https://github.com/moby/buildkit/issues/3455
<<<<<<< HEAD
FROM --platform=linux/amd64 debian:bullseye-20230109-slim@sha256:1acb06a0c31fb467eb8327ad361f1091ab265e0bf26d452dea45dcb0c0ea5e75
=======
FROM amd64/debian:bullseye-20230109-slim
>>>>>>> 23d38a72
RUN touch /foo
RUN touch /foo.1
RUN touch -d '2010-01-01 12:34:56' /foo-2010
RUN touch -d '2010-01-01 12:34:56' /foo-2010.1
RUN touch -d '2030-01-01 12:34:56' /foo-2030
RUN touch -d '2030-01-01 12:34:56' /foo-2030.1
RUN rm -f /foo.1
RUN rm -f /foo-2010.1
RUN rm -f /foo-2030.1

# Limit the timestamp upper bound to SOURCE_DATE_EPOCH.
# Workaround for https://github.com/moby/buildkit/issues/3180
ARG SOURCE_DATE_EPOCH
RUN find $( ls / | grep -E -v "^(dev|mnt|proc|sys)$" ) -newermt "@${SOURCE_DATE_EPOCH}" -writable -xdev | xargs touch --date="@${SOURCE_DATE_EPOCH}" --no-dereference

# Squash the entire stage for resetting the whiteout timestamps.
# Workaround for https://github.com/moby/buildkit/issues/3168
FROM scratch
COPY --from=0 / /
`)

<<<<<<< HEAD
	// DEPOT: updated digest to account for parallel gzip
	const expectedDigest = "sha256:fb820d3e6d2a853a714e6f3ac775855aea5c096bd3e6d9d1a40e5c66b6406fbf"
=======
	const expectedDigest = "sha256:d286483eccf4d57c313a3f389cdc196e668d914d319c574b15aabdf1963c5eeb"
>>>>>>> 23d38a72

	dir, err := integration.Tmpdir(
		t,
		fstest.CreateFile("Dockerfile", dockerfile, 0600),
	)
	require.NoError(t, err)
	defer os.RemoveAll(dir)

	c, err := client.New(sb.Context(), sb.Address())
	require.NoError(t, err)
	defer c.Close()

	outDigester := digest.SHA256.Digester()
	outW := &iohelper.NopWriteCloser{Writer: outDigester.Hash()}

	_, err = f.Solve(sb.Context(), c, client.SolveOpt{
		FrontendAttrs: map[string]string{
			"build-arg:SOURCE_DATE_EPOCH": fmt.Sprintf("%d", tm.Unix()),
			"platform":                    "linux/amd64",
		},
		LocalDirs: map[string]string{
<<<<<<< HEAD
			builder.DefaultLocalNameDockerfile: dir,
			builder.DefaultLocalNameContext:    dir,
		},
		Exports: []client.ExportEntry{
			{
				Type: client.ExporterOCI,
				Attrs: map[string]string{
					// Remove buildinfo, as it contains the digest of the frontend image
					"buildinfo": "false",
				},
=======
			dockerui.DefaultLocalNameDockerfile: dir,
			dockerui.DefaultLocalNameContext:    dir,
		},
		Exports: []client.ExportEntry{
			{
				Type:   client.ExporterOCI,
>>>>>>> 23d38a72
				Output: fixedWriteCloser(outW),
			},
		},
	}, nil)
	require.NoError(t, err)

	outDigest := outDigester.Digest().String()
	t.Logf("OCI archive digest=%q", outDigest)
	t.Log("The digest may change depending on the BuildKit version, the snapshotter configuration, etc.")
	require.Equal(t, expectedDigest, outDigest)
}

func testNilContextInSolveGateway(t *testing.T, sb integration.Sandbox) {
	f := getFrontend(t, sb)
	c, err := client.New(sb.Context(), sb.Address())
	require.NoError(t, err)
	defer c.Close()

	_, err = c.Build(sb.Context(), client.SolveOpt{}, "", func(ctx context.Context, c gateway.Client) (*gateway.Result, error) {
		res, err := f.SolveGateway(ctx, c, gateway.SolveRequest{
			Frontend: "dockerfile.v0",
			FrontendInputs: map[string]*pb.Definition{
<<<<<<< HEAD
				builder.DefaultLocalNameDockerfile: nil,
				builder.DefaultLocalNameContext:    nil,
=======
				dockerui.DefaultLocalNameContext:    nil,
				dockerui.DefaultLocalNameDockerfile: nil,
>>>>>>> 23d38a72
			},
		})
		if err != nil {
			return nil, err
		}
		return res, nil
	}, nil)
	// should not cause buildkitd to panic
	require.ErrorContains(t, err, "invalid nil input definition to definition op")
}

func runShell(dir string, cmds ...string) error {
	for _, args := range cmds {
		var cmd *exec.Cmd
		if runtime.GOOS == "windows" {
			cmd = exec.Command("powershell", "-command", args)
		} else {
			cmd = exec.Command("sh", "-c", args)
		}
		cmd.Dir = dir
		if err := cmd.Run(); err != nil {
			return errors.Wrapf(err, "error running %v", args)
		}
	}
	return nil
}

// ensurePruneAll tries to ensure Prune completes with retries.
// Current cache implementation defers release-related logic using goroutine so
// there can be situation where a build has finished but the following prune doesn't
// cleanup cache because some records still haven't been released.
// This function tries to ensure prune by retrying it.
func ensurePruneAll(t *testing.T, c *client.Client, sb integration.Sandbox) {
	for i := 0; i < 2; i++ {
		require.NoError(t, c.Prune(sb.Context(), nil, client.PruneAll))
		for j := 0; j < 20; j++ {
			du, err := c.DiskUsage(sb.Context())
			require.NoError(t, err)
			if len(du) == 0 {
				return
			}
			time.Sleep(500 * time.Millisecond)
		}
		t.Logf("retrying prune(%d)", i)
	}
	t.Fatalf("failed to ensure prune")
}

func checkAllReleasable(t *testing.T, c *client.Client, sb integration.Sandbox, checkContent bool) {
	cl, err := c.ControlClient().ListenBuildHistory(sb.Context(), &controlapi.BuildHistoryRequest{
		EarlyExit: true,
	})
	require.NoError(t, err)

	for {
		resp, err := cl.Recv()
		if err == io.EOF {
			break
		}
		require.NoError(t, err)
		_, err = c.ControlClient().UpdateBuildHistory(sb.Context(), &controlapi.UpdateBuildHistoryRequest{
			Ref:    resp.Record.Ref,
			Delete: true,
		})
		require.NoError(t, err)
	}

	retries := 0
loop0:
	for {
		require.True(t, 20 > retries)
		retries++
		du, err := c.DiskUsage(sb.Context())
		require.NoError(t, err)
		for _, d := range du {
			if d.InUse {
				time.Sleep(500 * time.Millisecond)
				continue loop0
			}
		}
		break
	}

	err = c.Prune(sb.Context(), nil, client.PruneAll)
	require.NoError(t, err)

	du, err := c.DiskUsage(sb.Context())
	require.NoError(t, err)
	require.Equal(t, 0, len(du))

	// examine contents of exported tars (requires containerd)
	cdAddress := sb.ContainerdAddress()
	if cdAddress == "" {
		return
	}

	// TODO: make public pull helper function so this can be checked for standalone as well

	client, err := newContainerd(cdAddress)
	require.NoError(t, err)
	defer client.Close()

	ctx := namespaces.WithNamespace(sb.Context(), "buildkit")
	snapshotService := client.SnapshotService("overlayfs")

	retries = 0
	for {
		count := 0
		err = snapshotService.Walk(ctx, func(context.Context, snapshots.Info) error {
			count++
			return nil
		})
		require.NoError(t, err)
		if count == 0 {
			break
		}
		require.True(t, 20 > retries)
		retries++
		time.Sleep(500 * time.Millisecond)
	}

	if !checkContent {
		return
	}

	retries = 0
	for {
		count := 0
		err = client.ContentStore().Walk(ctx, func(content.Info) error {
			count++
			return nil
		})
		require.NoError(t, err)
		if count == 0 {
			break
		}
		require.True(t, 20 > retries)
		retries++
		time.Sleep(500 * time.Millisecond)
	}
}

func newContainerd(cdAddress string) (*containerd.Client, error) {
	return containerd.New(cdAddress, containerd.WithTimeout(60*time.Second))
}

func dfCmdArgs(ctx, dockerfile, args string) (string, string) {
	traceFile := filepath.Join(os.TempDir(), "trace"+identity.NewID())
	return fmt.Sprintf("build --progress=plain %s --local context=%s --local dockerfile=%s --trace=%s", args, ctx, dockerfile, traceFile), traceFile
}

type builtinFrontend struct{}

var _ frontend = &builtinFrontend{}

func (f *builtinFrontend) Solve(ctx context.Context, c *client.Client, opt client.SolveOpt, statusChan chan *client.SolveStatus) (*client.SolveResponse, error) {
	opt.Frontend = "dockerfile.v0"
	return c.Solve(ctx, nil, opt, statusChan)
}

func (f *builtinFrontend) SolveGateway(ctx context.Context, c gateway.Client, req gateway.SolveRequest) (*gateway.Result, error) {
	req.Frontend = "dockerfile.v0"
	return c.Solve(ctx, req)
}

func (f *builtinFrontend) DFCmdArgs(ctx, dockerfile string) (string, string) {
	return dfCmdArgs(ctx, dockerfile, "--frontend dockerfile.v0")
}

func (f *builtinFrontend) RequiresBuildctl(t *testing.T) {}

type clientFrontend struct{}

var _ frontend = &clientFrontend{}

func (f *clientFrontend) Solve(ctx context.Context, c *client.Client, opt client.SolveOpt, statusChan chan *client.SolveStatus) (*client.SolveResponse, error) {
	return c.Build(ctx, opt, "", builder.Build, statusChan)
}

func (f *clientFrontend) SolveGateway(ctx context.Context, c gateway.Client, req gateway.SolveRequest) (*gateway.Result, error) {
	if req.Frontend == "" && req.Definition == nil {
		req.Frontend = "dockerfile.v0"
	}
	return c.Solve(ctx, req)
}

func (f *clientFrontend) DFCmdArgs(ctx, dockerfile string) (string, string) {
	return "", ""
}
func (f *clientFrontend) RequiresBuildctl(t *testing.T) {
	t.Skip()
}

type gatewayFrontend struct {
	gw string
}

var _ frontend = &gatewayFrontend{}

func (f *gatewayFrontend) Solve(ctx context.Context, c *client.Client, opt client.SolveOpt, statusChan chan *client.SolveStatus) (*client.SolveResponse, error) {
	opt.Frontend = "gateway.v0"
	if opt.FrontendAttrs == nil {
		opt.FrontendAttrs = make(map[string]string)
	}
	opt.FrontendAttrs["source"] = f.gw
	return c.Solve(ctx, nil, opt, statusChan)
}

func (f *gatewayFrontend) SolveGateway(ctx context.Context, c gateway.Client, req gateway.SolveRequest) (*gateway.Result, error) {
	req.Frontend = "gateway.v0"
	if req.FrontendOpt == nil {
		req.FrontendOpt = make(map[string]string)
	}
	req.FrontendOpt["source"] = f.gw
	return c.Solve(ctx, req)
}

func (f *gatewayFrontend) DFCmdArgs(ctx, dockerfile string) (string, string) {
	return dfCmdArgs(ctx, dockerfile, "--frontend gateway.v0 --opt=source="+f.gw)
}

func (f *gatewayFrontend) RequiresBuildctl(t *testing.T) {}

func getFrontend(t *testing.T, sb integration.Sandbox) frontend {
	v := sb.Value("frontend")
	require.NotNil(t, v)
	fn, ok := v.(frontend)
	require.True(t, ok)
	return fn
}

type nopWriteCloser struct {
	io.Writer
}

func (nopWriteCloser) Close() error { return nil }

type secModeSandbox struct{}

func (*secModeSandbox) UpdateConfigFile(in string) string {
	return in
}

type secModeInsecure struct{}

func (*secModeInsecure) UpdateConfigFile(in string) string {
	return in + "\n\ninsecure-entitlements = [\"security.insecure\"]\n"
}

var securityInsecureGranted integration.ConfigUpdater = &secModeInsecure{}
var securityInsecureDenied integration.ConfigUpdater = &secModeSandbox{}

type networkModeHost struct{}

func (*networkModeHost) UpdateConfigFile(in string) string {
	return in + "\n\ninsecure-entitlements = [\"network.host\"]\n"
}

type networkModeSandbox struct{}

func (*networkModeSandbox) UpdateConfigFile(in string) string {
	return in
}

var networkHostGranted integration.ConfigUpdater = &networkModeHost{}
var networkHostDenied integration.ConfigUpdater = &networkModeSandbox{}

func fixedWriteCloser(wc io.WriteCloser) func(map[string]string) (io.WriteCloser, error) {
	return func(map[string]string) (io.WriteCloser, error) {
		return wc, nil
	}
}<|MERGE_RESOLUTION|>--- conflicted
+++ resolved
@@ -19,12 +19,9 @@
 	"testing"
 	"time"
 
-<<<<<<< HEAD
 	// DEPOT: Using parallel gzip for faster image layer compression
 	gzip "github.com/klauspost/pgzip"
-=======
 	v1 "github.com/moby/buildkit/cache/remotecache/v1"
->>>>>>> 23d38a72
 
 	"github.com/containerd/containerd"
 	"github.com/containerd/containerd/content"
@@ -165,10 +162,7 @@
 	testClientFrontendProvenance,
 	testClientLLBProvenance,
 	testSecretSSHProvenance,
-<<<<<<< HEAD
-=======
 	testOCILayoutProvenance,
->>>>>>> 23d38a72
 	testNilProvenance,
 	testSBOMScannerArgs,
 	testMultiPlatformWarnings,
@@ -241,14 +235,10 @@
 
 	integration.Run(t, reproTests, append(opts,
 		// Only use the amd64 digest,  regardless to the host platform
-<<<<<<< HEAD
-		integration.WithMirroredImages(integration.OfficialImages("debian:bullseye-20230109-slim@sha256:1acb06a0c31fb467eb8327ad361f1091ab265e0bf26d452dea45dcb0c0ea5e75")))...)
-=======
 		integration.WithMirroredImages(map[string]string{
 			"amd64/bullseye-20230109-slim": "docker.io/amd64/debian:bullseye-20230109-slim@sha256:1acb06a0c31fb467eb8327ad361f1091ab265e0bf26d452dea45dcb0c0ea5e75",
 		}),
 	)...)
->>>>>>> 23d38a72
 }
 
 func testDefaultEnvWithArgs(t *testing.T, sb integration.Sandbox) {
@@ -3054,13 +3044,8 @@
 
 	_, err = f.Solve(sb.Context(), c, client.SolveOpt{
 		LocalDirs: map[string]string{
-<<<<<<< HEAD
-			builder.DefaultLocalNameDockerfile: dir,
-			builder.DefaultLocalNameContext:    dir,
-=======
-			dockerui.DefaultLocalNameDockerfile: dir,
-			dockerui.DefaultLocalNameContext:    dir,
->>>>>>> 23d38a72
+			dockerui.DefaultLocalNameDockerfile: dir,
+			dockerui.DefaultLocalNameContext:    dir,
 		},
 	}, nil)
 	require.NoError(t, err)
@@ -6626,13 +6611,8 @@
 			"platform": "linux/amd64,linux/arm64",
 		},
 		LocalDirs: map[string]string{
-<<<<<<< HEAD
-			builder.DefaultLocalNameDockerfile: dir,
-			builder.DefaultLocalNameContext:    dir,
-=======
-			dockerui.DefaultLocalNameDockerfile: dir,
-			dockerui.DefaultLocalNameContext:    dir,
->>>>>>> 23d38a72
+			dockerui.DefaultLocalNameDockerfile: dir,
+			dockerui.DefaultLocalNameContext:    dir,
 		},
 	}, status)
 	require.NoError(t, err)
@@ -6662,24 +6642,13 @@
 	if sb.Snapshotter() == "native" {
 		t.Skip("the digest is not reproducible with the \"native\" snapshotter because hardlinks are processed in a different way: https://github.com/moby/buildkit/pull/3456#discussion_r1062650263")
 	}
-<<<<<<< HEAD
-	if runtime.GOARCH != "amd64" {
-		t.Skip("FIXME: the image cannot be pulled on non-amd64 (`docker.io/arm64v8/debian:bullseye-20230109-slim@...: not found`): https://github.com/moby/buildkit/pull/3456#discussion_r1068989918")
-	}
-
-=======
->>>>>>> 23d38a72
 	f := getFrontend(t, sb)
 
 	tm := time.Date(2023, time.January, 10, 12, 34, 56, 0, time.UTC)
 	t.Logf("SOURCE_DATE_EPOCH=%d", tm.Unix())
 
 	dockerfile := []byte(`# The base image cannot be busybox, due to https://github.com/moby/buildkit/issues/3455
-<<<<<<< HEAD
-FROM --platform=linux/amd64 debian:bullseye-20230109-slim@sha256:1acb06a0c31fb467eb8327ad361f1091ab265e0bf26d452dea45dcb0c0ea5e75
-=======
 FROM amd64/debian:bullseye-20230109-slim
->>>>>>> 23d38a72
 RUN touch /foo
 RUN touch /foo.1
 RUN touch -d '2010-01-01 12:34:56' /foo-2010
@@ -6701,12 +6670,8 @@
 COPY --from=0 / /
 `)
 
-<<<<<<< HEAD
 	// DEPOT: updated digest to account for parallel gzip
 	const expectedDigest = "sha256:fb820d3e6d2a853a714e6f3ac775855aea5c096bd3e6d9d1a40e5c66b6406fbf"
-=======
-	const expectedDigest = "sha256:d286483eccf4d57c313a3f389cdc196e668d914d319c574b15aabdf1963c5eeb"
->>>>>>> 23d38a72
 
 	dir, err := integration.Tmpdir(
 		t,
@@ -6728,25 +6693,12 @@
 			"platform":                    "linux/amd64",
 		},
 		LocalDirs: map[string]string{
-<<<<<<< HEAD
-			builder.DefaultLocalNameDockerfile: dir,
-			builder.DefaultLocalNameContext:    dir,
-		},
-		Exports: []client.ExportEntry{
-			{
-				Type: client.ExporterOCI,
-				Attrs: map[string]string{
-					// Remove buildinfo, as it contains the digest of the frontend image
-					"buildinfo": "false",
-				},
-=======
 			dockerui.DefaultLocalNameDockerfile: dir,
 			dockerui.DefaultLocalNameContext:    dir,
 		},
 		Exports: []client.ExportEntry{
 			{
 				Type:   client.ExporterOCI,
->>>>>>> 23d38a72
 				Output: fixedWriteCloser(outW),
 			},
 		},
@@ -6769,13 +6721,8 @@
 		res, err := f.SolveGateway(ctx, c, gateway.SolveRequest{
 			Frontend: "dockerfile.v0",
 			FrontendInputs: map[string]*pb.Definition{
-<<<<<<< HEAD
-				builder.DefaultLocalNameDockerfile: nil,
-				builder.DefaultLocalNameContext:    nil,
-=======
 				dockerui.DefaultLocalNameContext:    nil,
 				dockerui.DefaultLocalNameDockerfile: nil,
->>>>>>> 23d38a72
 			},
 		})
 		if err != nil {
