package containerimage

import (
	"context"
	"strconv"
	"time"

	cacheconfig "github.com/moby/buildkit/cache/config"
	"github.com/moby/buildkit/exporter/containerimage/exptypes"
	"github.com/moby/buildkit/exporter/util/epoch"
	"github.com/moby/buildkit/util/bklog"
	"github.com/moby/buildkit/util/compression"
	"github.com/pkg/errors"
<<<<<<< HEAD
	"github.com/sirupsen/logrus"
)

const (
	keyImageName               = "name"
	keyLayerCompression        = "compression"
	keyCompressionLevel        = "compression-level"
	keyForceCompression        = "force-compression"
	keyOCITypes                = "oci-mediatypes"
	keyBuildInfo               = "buildinfo"
	keyBuildInfoAttrs          = "buildinfo-attrs"
	keyForceInlineAttestations = "attestation-inline"

	// preferNondistLayersKey is an exporter option which can be used to mark a layer as non-distributable if the layer reference was
	// already found to use a non-distributable media type.
	// When this option is not set, the exporter will change the media type of the layer to a distributable one.
	keyPreferNondistLayers = "prefer-nondist-layers"

	// DepotExportImageVersion returns the manifest and config for the image via response.
	// Previously, we returned it via annotations, but that was not compatible with GCR.
	DepotExportImageVersion = "depot.export.image.version"
=======
>>>>>>> 23d38a72
)

type ImageCommitOpts struct {
	ImageName   string
	RefCfg      cacheconfig.RefConfig
	OCITypes    bool
	Annotations AnnotationsGroup
	Epoch       *time.Time

	ForceInlineAttestations bool // force inline attestations to be attached
<<<<<<< HEAD

	BuildInfo      bool // Deprecated: Build information is deprecated: https://github.com/moby/buildkit/blob/master/docs/deprecated.md
	BuildInfoAttrs bool // Deprecated: Build information is deprecated: https://github.com/moby/buildkit/blob/master/docs/deprecated.md

	// DEPOT: ExportImageVersion determines the response format to the CLI.
	// Previously (aka v1) we returned the manifest and config via annotations.
	// In V2 we return the manifest and config via response.
	ExportImageVersion ExportImageVersion
}

type ExportImageVersion int

const (
	ExportImageVersionUnknown ExportImageVersion = iota
	// ExportImageVersionV1 is the default version for backwards compatibility.
	// It uses annotations to return the manifest and config.
	ExportImageVersionV1
	// ExportImageVersionV2 returns the manifest and config via response.
	ExportImageVersionV2
)

func (c *ImageCommitOpts) Load(opt map[string]string) (map[string]string, error) {
=======
}

func (c *ImageCommitOpts) Load(ctx context.Context, opt map[string]string) (map[string]string, error) {
>>>>>>> 23d38a72
	rest := make(map[string]string)

	as, optb, err := ParseAnnotations(toBytesMap(opt))
	if err != nil {
		return nil, err
	}
	opt = toStringMap(optb)

	c.Epoch, opt, err = epoch.ParseExporterAttrs(opt)
	if err != nil {
		return nil, err
	}

<<<<<<< HEAD
	// DEPOT: This is the default version of our export response format.
	// It would add the manifest and config to the annotations.
	c.ExportImageVersion = ExportImageVersionV1
=======
	if c.RefCfg.Compression, err = compression.ParseAttributes(opt); err != nil {
		return nil, err
	}
>>>>>>> 23d38a72

	for k, v := range opt {
		var err error
		switch exptypes.ImageExporterOptKey(k) {
		case exptypes.OptKeyName:
			c.ImageName = v
		case exptypes.OptKeyOCITypes:
			err = parseBoolWithDefault(&c.OCITypes, k, v, true)
<<<<<<< HEAD
		case keyBuildInfo:
			err = parseBoolWithDefault(&c.BuildInfo, k, v, true)
		case keyBuildInfoAttrs:
			err = parseBoolWithDefault(&c.BuildInfoAttrs, k, v, false)
		case keyForceInlineAttestations:
			err = parseBool(&c.ForceInlineAttestations, k, v)
		case keyPreferNondistLayers:
=======
		case exptypes.OptKeyForceInlineAttestations:
			err = parseBool(&c.ForceInlineAttestations, k, v)
		case exptypes.OptKeyPreferNondistLayers:
>>>>>>> 23d38a72
			err = parseBool(&c.RefCfg.PreferNonDistributable, k, v)
		case DepotExportImageVersion:
			var i int
			i, err = strconv.Atoi(v)
			if err != nil {
				break
			}
			c.ExportImageVersion = ExportImageVersion(i)
		default:
			rest[k] = v
		}

		if err != nil {
			return nil, err
		}
	}

	if c.RefCfg.Compression.Type.OnlySupportOCITypes() {
		c.EnableOCITypes(ctx, c.RefCfg.Compression.Type.String())
	}

	if c.RefCfg.Compression.Type.NeedsForceCompression() {
		c.EnableForceCompression(ctx, c.RefCfg.Compression.Type.String())
	}

	c.Annotations = c.Annotations.Merge(as)

	return rest, nil
}

func (c *ImageCommitOpts) EnableOCITypes(ctx context.Context, reason string) {
	if !c.OCITypes {
		message := "forcibly turning on oci-mediatype mode"
		if reason != "" {
			message += " for " + reason
		}
		bklog.G(ctx).Warn(message)

		c.OCITypes = true
	}
}

func (c *ImageCommitOpts) EnableForceCompression(ctx context.Context, reason string) {
	if !c.RefCfg.Compression.Force {
		message := "forcibly turning on force-compression mode"
		if reason != "" {
			message += " for " + reason
		}
		bklog.G(ctx).Warn(message)

		c.RefCfg.Compression.Force = true
	}
}

func parseBool(dest *bool, key string, value string) error {
	b, err := strconv.ParseBool(value)
	if err != nil {
		return errors.Wrapf(err, "non-bool value specified for %s", key)
	}
	*dest = b
	return nil
}

func parseBoolWithDefault(dest *bool, key string, value string, defaultValue bool) error {
	if value == "" {
		*dest = defaultValue
		return nil
	}
	return parseBool(dest, key, value)
}

func toBytesMap(m map[string]string) map[string][]byte {
	result := make(map[string][]byte)
	for k, v := range m {
		result[k] = []byte(v)
	}
	return result
}

func toStringMap(m map[string][]byte) map[string]string {
	result := make(map[string]string)
	for k, v := range m {
		result[k] = string(v)
	}
	return result
}<|MERGE_RESOLUTION|>--- conflicted
+++ resolved
@@ -11,31 +11,11 @@
 	"github.com/moby/buildkit/util/bklog"
 	"github.com/moby/buildkit/util/compression"
 	"github.com/pkg/errors"
-<<<<<<< HEAD
-	"github.com/sirupsen/logrus"
 )
 
-const (
-	keyImageName               = "name"
-	keyLayerCompression        = "compression"
-	keyCompressionLevel        = "compression-level"
-	keyForceCompression        = "force-compression"
-	keyOCITypes                = "oci-mediatypes"
-	keyBuildInfo               = "buildinfo"
-	keyBuildInfoAttrs          = "buildinfo-attrs"
-	keyForceInlineAttestations = "attestation-inline"
-
-	// preferNondistLayersKey is an exporter option which can be used to mark a layer as non-distributable if the layer reference was
-	// already found to use a non-distributable media type.
-	// When this option is not set, the exporter will change the media type of the layer to a distributable one.
-	keyPreferNondistLayers = "prefer-nondist-layers"
-
-	// DepotExportImageVersion returns the manifest and config for the image via response.
-	// Previously, we returned it via annotations, but that was not compatible with GCR.
-	DepotExportImageVersion = "depot.export.image.version"
-=======
->>>>>>> 23d38a72
-)
+// DepotExportImageVersion returns the manifest and config for the image via response.
+// Previously, we returned it via annotations, but that was not compatible with GCR.
+const DepotExportImageVersion = "depot.export.image.version"
 
 type ImageCommitOpts struct {
 	ImageName   string
@@ -45,10 +25,6 @@
 	Epoch       *time.Time
 
 	ForceInlineAttestations bool // force inline attestations to be attached
-<<<<<<< HEAD
-
-	BuildInfo      bool // Deprecated: Build information is deprecated: https://github.com/moby/buildkit/blob/master/docs/deprecated.md
-	BuildInfoAttrs bool // Deprecated: Build information is deprecated: https://github.com/moby/buildkit/blob/master/docs/deprecated.md
 
 	// DEPOT: ExportImageVersion determines the response format to the CLI.
 	// Previously (aka v1) we returned the manifest and config via annotations.
@@ -67,12 +43,7 @@
 	ExportImageVersionV2
 )
 
-func (c *ImageCommitOpts) Load(opt map[string]string) (map[string]string, error) {
-=======
-}
-
 func (c *ImageCommitOpts) Load(ctx context.Context, opt map[string]string) (map[string]string, error) {
->>>>>>> 23d38a72
 	rest := make(map[string]string)
 
 	as, optb, err := ParseAnnotations(toBytesMap(opt))
@@ -86,15 +57,12 @@
 		return nil, err
 	}
 
-<<<<<<< HEAD
 	// DEPOT: This is the default version of our export response format.
 	// It would add the manifest and config to the annotations.
 	c.ExportImageVersion = ExportImageVersionV1
-=======
 	if c.RefCfg.Compression, err = compression.ParseAttributes(opt); err != nil {
 		return nil, err
 	}
->>>>>>> 23d38a72
 
 	for k, v := range opt {
 		var err error
@@ -103,19 +71,9 @@
 			c.ImageName = v
 		case exptypes.OptKeyOCITypes:
 			err = parseBoolWithDefault(&c.OCITypes, k, v, true)
-<<<<<<< HEAD
-		case keyBuildInfo:
-			err = parseBoolWithDefault(&c.BuildInfo, k, v, true)
-		case keyBuildInfoAttrs:
-			err = parseBoolWithDefault(&c.BuildInfoAttrs, k, v, false)
-		case keyForceInlineAttestations:
-			err = parseBool(&c.ForceInlineAttestations, k, v)
-		case keyPreferNondistLayers:
-=======
 		case exptypes.OptKeyForceInlineAttestations:
 			err = parseBool(&c.ForceInlineAttestations, k, v)
 		case exptypes.OptKeyPreferNondistLayers:
->>>>>>> 23d38a72
 			err = parseBool(&c.RefCfg.PreferNonDistributable, k, v)
 		case DepotExportImageVersion:
 			var i int
