package sshforward

import (
	"context"
	"io"

	"github.com/pkg/errors"
	"golang.org/x/sync/errgroup"
)

type Stream interface {
	SendMsg(m interface{}) error
	RecvMsg(m interface{}) error
}

func Copy(ctx context.Context, conn io.ReadWriteCloser, stream Stream, closeStream func() error) error {
	defer conn.Close()
	g, ctx := errgroup.WithContext(ctx)

	g.Go(func() (retErr error) {
		p := &BytesMessage{}
		for {
			if err := stream.RecvMsg(p); err != nil {
				if err == io.EOF {
					// indicates client performed CloseSend, but they may still be
					// reading data
<<<<<<< HEAD
					if conn, ok := conn.(interface {
						CloseWrite() error
					}); ok {
						conn.CloseWrite()
=======
					if closeWriter, ok := conn.(interface {
						CloseWrite() error
					}); ok {
						closeWriter.CloseWrite()
					} else {
						conn.Close()
>>>>>>> 23d38a72
					}
					return nil
				}
				conn.Close()
				return errors.WithStack(err)
			}
			select {
			case <-ctx.Done():
				conn.Close()
				return ctx.Err()
			default:
			}
			if _, err := conn.Write(p.Data); err != nil {
				conn.Close()
				return errors.WithStack(err)
			}
			p.Data = p.Data[:0]
		}
	})

	g.Go(func() (retErr error) {
		for {
			buf := make([]byte, 32*1024)
			n, err := conn.Read(buf)
			switch {
			case err == io.EOF:
				if closeStream != nil {
					closeStream()
				}
				return nil
			case err != nil:
				return errors.WithStack(err)
			}
			select {
			case <-ctx.Done():
				return ctx.Err()
			default:
			}
			p := &BytesMessage{Data: buf[:n]}
			if err := stream.SendMsg(p); err != nil {
				return errors.WithStack(err)
			}
		}
	})

	return g.Wait()
}<|MERGE_RESOLUTION|>--- conflicted
+++ resolved
@@ -24,19 +24,12 @@
 				if err == io.EOF {
 					// indicates client performed CloseSend, but they may still be
 					// reading data
-<<<<<<< HEAD
-					if conn, ok := conn.(interface {
-						CloseWrite() error
-					}); ok {
-						conn.CloseWrite()
-=======
 					if closeWriter, ok := conn.(interface {
 						CloseWrite() error
 					}); ok {
 						closeWriter.CloseWrite()
 					} else {
 						conn.Close()
->>>>>>> 23d38a72
 					}
 					return nil
 				}
