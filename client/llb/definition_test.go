package llb

import (
	"bytes"
	"context"
	"fmt"
	"testing"

	"github.com/containerd/containerd/platforms"
	"github.com/moby/buildkit/solver/pb"
	digest "github.com/opencontainers/go-digest"
	"github.com/stretchr/testify/require"
	"golang.org/x/sync/errgroup"
)

func TestDefinitionEquivalence(t *testing.T) {
	for _, tc := range []struct {
		name  string
		state State
	}{
		{"scratch", Scratch()},
		{"image op", Image("ref")},
		{"exec op", Image("ref").Run(Shlex("args")).Root()},
		{"local op", Local("name")},
		{"git op", Git("remote", "ref")},
		{"http op", HTTP("url")},
		{"file op", Scratch().File(Mkdir("foo", 0600).Mkfile("foo/bar", 0600, []byte("data")).Copy(Scratch(), "src", "dst"))},
		{"platform constraint", Image("ref", LinuxArm64)},
		{"mount", Image("busybox").Run(Shlex(`sh -c "echo foo > /out/foo"`)).AddMount("/out", Scratch())},
	} {
		tc := tc
		t.Run(tc.name, func(t *testing.T) {
			t.Parallel()

			ctx := context.TODO()

			def, err := tc.state.Marshal(context.TODO())
			require.NoError(t, err)

			op, err := NewDefinitionOp(def.ToPB())
			require.NoError(t, err)

			err = op.Validate(ctx, nil)
			require.NoError(t, err)

			st2 := NewState(op.Output())

			def2, err := st2.Marshal(context.TODO())
			require.NoError(t, err)
			require.Equal(t, len(def.Def), len(def2.Def))
			require.Equal(t, len(def.Metadata), len(def2.Metadata))

			for i := 0; i < len(def.Def); i++ {
				res := bytes.Compare(def.Def[i], def2.Def[i])
				require.Equal(t, res, 0)
			}

			for dgst := range def.Metadata {
				require.Equal(t, def.Metadata[dgst], def2.Metadata[dgst])
			}

			expectedPlatform, err := tc.state.GetPlatform(ctx)
			require.NoError(t, err)
			actualPlatform, err := st2.GetPlatform(ctx)
			require.NoError(t, err)

			if expectedPlatform == nil && actualPlatform != nil {
				defaultPlatform := platforms.Normalize(platforms.DefaultSpec())
				expectedPlatform = &defaultPlatform
			}

			require.Equal(t, expectedPlatform, actualPlatform)
		})
	}
}

func TestDefinitionInputCache(t *testing.T) {
	src := HTTP("url")

	stA := Scratch().Run(
		Shlex("A"),
		AddMount("/mnt", src),
	)

	stB := Scratch().Run(
		Shlex("B"),
		AddMount("/mnt", src),
	)

	st := Scratch().Run(
		Shlex("args"),
		AddMount("/a", stA.Root()),
		AddMount("/a2", stA.GetMount("/mnt")),
		AddMount("/b", stB.Root()),
		AddMount("/b2", stB.GetMount("/mnt")),
	).Root()

	ctx := context.TODO()

	def, err := st.Marshal(context.TODO())
	require.NoError(t, err)

	op, err := NewDefinitionOp(def.ToPB())
	require.NoError(t, err)

	err = op.Validate(ctx, nil)
	require.NoError(t, err)

	st2 := NewState(op.Output())
	marshalDef := &Definition{
		Metadata: make(map[digest.Digest]pb.OpMetadata, 0),
	}
	constraints := &Constraints{}
	smc := newSourceMapCollector()

	// verify the expected number of vertexes gets marshalled
	vertexCache := make(map[Vertex]struct{})
	_, err = marshal(ctx, st2.Output().Vertex(ctx, constraints), marshalDef, smc, map[digest.Digest]struct{}{}, vertexCache, constraints)
	require.NoError(t, err)
	// 1 exec + 2x2 mounts from stA and stB + 1 src = 6 vertexes
	require.Equal(t, 6, len(vertexCache))
<<<<<<< HEAD
=======

	// make sure that walking vertices in parallel doesn't cause panic
	var all []RunOption
	for i := 0; i < 100; i++ {
		var sts []RunOption
		for j := 0; j < 100; j++ {
			sts = append(sts, AddMount("/mnt", Scratch().Run(Shlex(fmt.Sprintf("%d-%d", i, j))).Root()))
		}
		all = append(all, AddMount("/mnt", Scratch().Run(append([]RunOption{Shlex("args")}, sts...)...).Root()))
	}
	def, err = Scratch().Run(append([]RunOption{Shlex("args")}, all...)...).Root().Marshal(context.TODO())
	require.NoError(t, err)
	op, err = NewDefinitionOp(def.ToPB())
	require.NoError(t, err)
	require.NoError(t, testParallelWalk(context.Background(), op.Output()))
>>>>>>> 23d38a72
}

func TestDefinitionNil(t *testing.T) {
	// should be an error, not a panic
	_, err := NewDefinitionOp(nil)
	require.Error(t, err)
<<<<<<< HEAD
=======
}

func testParallelWalk(ctx context.Context, out Output) error {
	eg, egCtx := errgroup.WithContext(ctx)
	for _, o := range out.Vertex(ctx, nil).Inputs() {
		o := o
		eg.Go(func() error {
			return testParallelWalk(egCtx, o)
		})
	}
	return eg.Wait()
>>>>>>> 23d38a72
}<|MERGE_RESOLUTION|>--- conflicted
+++ resolved
@@ -119,8 +119,6 @@
 	require.NoError(t, err)
 	// 1 exec + 2x2 mounts from stA and stB + 1 src = 6 vertexes
 	require.Equal(t, 6, len(vertexCache))
-<<<<<<< HEAD
-=======
 
 	// make sure that walking vertices in parallel doesn't cause panic
 	var all []RunOption
@@ -136,15 +134,12 @@
 	op, err = NewDefinitionOp(def.ToPB())
 	require.NoError(t, err)
 	require.NoError(t, testParallelWalk(context.Background(), op.Output()))
->>>>>>> 23d38a72
 }
 
 func TestDefinitionNil(t *testing.T) {
 	// should be an error, not a panic
 	_, err := NewDefinitionOp(nil)
 	require.Error(t, err)
-<<<<<<< HEAD
-=======
 }
 
 func testParallelWalk(ctx context.Context, out Output) error {
@@ -156,5 +151,4 @@
 		})
 	}
 	return eg.Wait()
->>>>>>> 23d38a72
 }