--- conflicted
+++ resolved
@@ -11,18 +11,12 @@
 	ExporterImageConfigDigestKey = "containerimage.config.digest"
 	ExporterImageDescriptorKey   = "containerimage.descriptor"
 	ExporterInlineCache          = "containerimage.inlinecache"
-<<<<<<< HEAD
-	ExporterBuildInfo            = "containerimage.buildinfo" // Deprecated: Build information is deprecated: https://github.com/moby/buildkit/blob/master/docs/deprecated.md
 	ExporterPlatformsKey         = "refs.platforms"
-	ExporterEpochKey             = "source.date.epoch"
 
 	// DEPOT: added to receive the manifest directly for the image.
 	DepotContainerImageIndex    = "depot.containerimage.index"
 	DepotContainerImageManifest = "depot.containerimage.manifest"
 	DepotContainerImageConfig   = "depot.containerimage.config"
-=======
-	ExporterPlatformsKey         = "refs.platforms"
->>>>>>> 23d38a72
 )
 
 // KnownRefMetadataKeys are the subset of exporter keys that can be suffixed by
