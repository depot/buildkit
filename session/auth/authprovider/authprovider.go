--- conflicted
+++ resolved
@@ -28,14 +28,10 @@
 	"google.golang.org/grpc/status"
 )
 
-<<<<<<< HEAD
 // DEPOT: we have reduced this from 60 minutes to 10 minutes
 const defaultExpiration = 10
-=======
-const defaultExpiration = 60
 const dockerHubConfigfileKey = "https://index.docker.io/v1/"
 const dockerHubRegistryHost = "registry-1.docker.io"
->>>>>>> 23d38a72
 
 func NewDockerAuthProvider(cfg *configfile.ConfigFile) session.Attachable {
 	return &authProvider{
