[![asciicinema example](https://asciinema.org/a/gPEIEo1NzmDTUu2bEPsUboqmU.png)](https://asciinema.org/a/gPEIEo1NzmDTUu2bEPsUboqmU)

# BuildKit <!-- omit in toc -->

[![GitHub Release](https://img.shields.io/github/release/moby/buildkit.svg?style=flat-square)](https://github.com/moby/buildkit/releases/latest)
[![PkgGoDev](https://img.shields.io/badge/go.dev-docs-007d9c?style=flat-square&logo=go&logoColor=white)](https://pkg.go.dev/github.com/moby/buildkit/client/llb)
[![CI BuildKit Status](https://img.shields.io/github/actions/workflow/status/moby/buildkit/buildkit.yml?label=buildkit&logo=github&style=flat-square)](https://github.com/moby/buildkit/actions?query=workflow%3Abuildkit)
[![CI Frontend Status](https://img.shields.io/github/actions/workflow/status/moby/buildkit/frontend.yml?label=frontend&logo=github&style=flat-square)](https://github.com/moby/buildkit/actions?query=workflow%3Afrontend)
[![Go Report Card](https://goreportcard.com/badge/github.com/moby/buildkit?style=flat-square)](https://goreportcard.com/report/github.com/moby/buildkit)
[![Codecov](https://img.shields.io/codecov/c/github/moby/buildkit?logo=codecov&style=flat-square)](https://codecov.io/gh/moby/buildkit)

BuildKit is a toolkit for converting source code to build artifacts in an efficient, expressive and repeatable manner.

Key features:

-   Automatic garbage collection
-   Extendable frontend formats
-   Concurrent dependency resolution
-   Efficient instruction caching
-   Build cache import/export
-   Nested build job invocations
-   Distributable workers
-   Multiple output formats
-   Pluggable architecture
-   Execution without root privileges

Read the proposal from https://github.com/moby/moby/issues/32925

Introductory blog post https://blog.mobyproject.org/introducing-buildkit-17e056cc5317

Join `#buildkit` channel on [Docker Community Slack](https://dockr.ly/comm-slack)

> **Note**
>
> If you are visiting this repo for the usage of BuildKit-only Dockerfile features
> like `RUN --mount=type=(bind|cache|tmpfs|secret|ssh)`, please refer to [`frontend/dockerfile/docs/reference.md`](frontend/dockerfile/docs/reference.md)

> **Note**
>
> [BuildKit has been integrated to `docker build` since Docker 18.09](https://docs.docker.com/develop/develop-images/build_enhancements/).
> You don't need to read this document unless you want to use the full-featured
> standalone version of BuildKit.

<!-- START doctoc generated TOC please keep comment here to allow auto update -->
<!-- DON'T EDIT THIS SECTION, INSTEAD RE-RUN doctoc TO UPDATE -->

- [Used by](#used-by)
- [Quick start](#quick-start)
  - [Starting the `buildkitd` daemon](#starting-the-buildkitd-daemon)
  - [Exploring LLB](#exploring-llb)
  - [Exploring Dockerfiles](#exploring-dockerfiles)
    - [Building a Dockerfile with `buildctl`](#building-a-dockerfile-with-buildctl)
    - [Building a Dockerfile using external frontend](#building-a-dockerfile-using-external-frontend)
  - [Output](#output)
    - [Image/Registry](#imageregistry)
    - [Local directory](#local-directory)
    - [Docker tarball](#docker-tarball)
    - [OCI tarball](#oci-tarball)
    - [containerd image store](#containerd-image-store)
- [Cache](#cache)
  - [Garbage collection](#garbage-collection)
  - [Export cache](#export-cache)
    - [Inline (push image and cache together)](#inline-push-image-and-cache-together)
    - [Registry (push image and cache separately)](#registry-push-image-and-cache-separately)
    - [Local directory](#local-directory-1)
    - [GitHub Actions cache (experimental)](#github-actions-cache-experimental)
    - [S3 cache (experimental)](#s3-cache-experimental)
    - [Azure Blob Storage cache (experimental)](#azure-blob-storage-cache-experimental)
  - [Consistent hashing](#consistent-hashing)
- [Metadata](#metadata)
- [Systemd socket activation](#systemd-socket-activation)
- [Expose BuildKit as a TCP service](#expose-buildkit-as-a-tcp-service)
  - [Load balancing](#load-balancing)
- [Containerizing BuildKit](#containerizing-buildkit)
  - [Podman](#podman)
  - [Nerdctl](#nerdctl)
  - [Kubernetes](#kubernetes)
  - [Daemonless](#daemonless)
- [Opentracing support](#opentracing-support)
- [Running BuildKit without root privileges](#running-buildkit-without-root-privileges)
- [Building multi-platform images](#building-multi-platform-images)
  - [Configuring `buildctl`](#configuring-buildctl)
    - [Color Output Controls](#color-output-controls)
- [Contributing](#contributing)

<!-- END doctoc generated TOC please keep comment here to allow auto update -->

## Used by

BuildKit is used by the following projects:

-   [Moby & Docker](https://github.com/moby/moby/pull/37151) (`DOCKER_BUILDKIT=1 docker build`)
-   [img](https://github.com/genuinetools/img)
-   [OpenFaaS Cloud](https://github.com/openfaas/openfaas-cloud)
-   [container build interface](https://github.com/containerbuilding/cbi)
-   [Tekton Pipelines](https://github.com/tektoncd/catalog) (formerly [Knative Build Templates](https://github.com/knative/build-templates))
-   [the Sanic build tool](https://github.com/distributed-containers-inc/sanic)
-   [vab](https://github.com/stellarproject/vab)
-   [Rio](https://github.com/rancher/rio)
-   [kim](https://github.com/rancher/kim)
-   [PouchContainer](https://github.com/alibaba/pouch)
-   [Docker buildx](https://github.com/docker/buildx)
-   [Okteto Cloud](https://okteto.com/)
-   [Earthly earthfiles](https://github.com/vladaionescu/earthly)
-   [Gitpod](https://github.com/gitpod-io/gitpod)
-   [Dagger](https://dagger.io)
-   [envd](https://github.com/tensorchord/envd/)
-   [Depot](https://depot.dev)
-   [Namespace](https://namespace.so)

## Quick start

:information_source: For Kubernetes deployments, see [`examples/kubernetes`](./examples/kubernetes).

BuildKit is composed of the `buildkitd` daemon and the `buildctl` client.
While the `buildctl` client is available for Linux, macOS, and Windows, the `buildkitd` daemon is only available for Linux currently.

The `buildkitd` daemon requires the following components to be installed:
-   [runc](https://github.com/opencontainers/runc) or [crun](https://github.com/containers/crun)
-   [containerd](https://github.com/containerd/containerd) (if you want to use containerd worker)

The latest binaries of BuildKit are available [here](https://github.com/moby/buildkit/releases) for Linux, macOS, and Windows.

[Homebrew package](https://formulae.brew.sh/formula/buildkit) (unofficial) is available for macOS.
```console
$ brew install buildkit
```

To build BuildKit from source, see [`.github/CONTRIBUTING.md`](./.github/CONTRIBUTING.md).

For a `buildctl` reference, see [this document](./docs/reference/buildctl.md).

### Starting the `buildkitd` daemon

You need to run `buildkitd` as the root user on the host.

```bash
$ sudo buildkitd
```

To run `buildkitd` as a non-root user, see [`docs/rootless.md`](docs/rootless.md).

The buildkitd daemon supports two worker backends: OCI (runc) and containerd.

By default, the OCI (runc) worker is used. You can set `--oci-worker=false --containerd-worker=true` to use the containerd worker.

We are open to adding more backends.

To start the buildkitd daemon using systemd socket activation, you can install the buildkit systemd unit files.
See [Systemd socket activation](#systemd-socket-activation)

The buildkitd daemon listens gRPC API on `/run/buildkit/buildkitd.sock` by default, but you can also use TCP sockets.
See [Expose BuildKit as a TCP service](#expose-buildkit-as-a-tcp-service).

### Exploring LLB

BuildKit builds are based on a binary intermediate format called LLB that is used for defining the dependency graph for processes running part of your build. tl;dr: LLB is to Dockerfile what LLVM IR is to C.

-   Marshaled as Protobuf messages
-   Concurrently executable
-   Efficiently cacheable
-   Vendor-neutral (i.e. non-Dockerfile languages can be easily implemented)

See [`solver/pb/ops.proto`](./solver/pb/ops.proto) for the format definition, and see [`./examples/README.md`](./examples/README.md) for example LLB applications.

Currently, the following high-level languages has been implemented for LLB:

-   Dockerfile (See [Exploring Dockerfiles](#exploring-dockerfiles))
-   [Buildpacks](https://github.com/tonistiigi/buildkit-pack)
-   [Mockerfile](https://matt-rickard.com/building-a-new-dockerfile-frontend/)
-   [Gockerfile](https://github.com/po3rin/gockerfile)
-   [bldr (Pkgfile)](https://github.com/talos-systems/bldr/)
-   [HLB](https://github.com/openllb/hlb)
-   [Earthfile (Earthly)](https://github.com/earthly/earthly)
-   [Cargo Wharf (Rust)](https://github.com/denzp/cargo-wharf)
-   [Nix](https://github.com/reproducible-containers/buildkit-nix)
-   [mopy (Python)](https://github.com/cmdjulian/mopy)
-   [envd (starlark)](https://github.com/tensorchord/envd/)
-   [Blubber](https://gitlab.wikimedia.org/repos/releng/blubber)
-   [Bass](https://github.com/vito/bass)
-   (open a PR to add your own language)

### Exploring Dockerfiles

Frontends are components that run inside BuildKit and convert any build definition to LLB. There is a special frontend called gateway (`gateway.v0`) that allows using any image as a frontend.

During development, Dockerfile frontend (`dockerfile.v0`) is also part of the BuildKit repo. In the future, this will be moved out, and Dockerfiles can be built using an external image.

#### Building a Dockerfile with `buildctl`

```bash
buildctl build \
    --frontend=dockerfile.v0 \
    --local context=. \
    --local dockerfile=.
# or
buildctl build \
    --frontend=dockerfile.v0 \
    --local context=. \
    --local dockerfile=. \
    --opt target=foo \
    --opt build-arg:foo=bar
```

`--local` exposes local source files from client to the builder. `context` and `dockerfile` are the names Dockerfile frontend looks for build context and Dockerfile location.

If the Dockerfile has a different filename it can be specified with `--opt filename=./Dockerfile-alternative`.

#### Building a Dockerfile using external frontend

External versions of the Dockerfile frontend are pushed to https://hub.docker.com/r/docker/dockerfile-upstream and https://hub.docker.com/r/docker/dockerfile and can be used with the gateway frontend. The source for the external frontend is currently located in `./frontend/dockerfile/cmd/dockerfile-frontend` but will move out of this repository in the future ([#163](https://github.com/moby/buildkit/issues/163)). For automatic build from master branch of this repository `docker/dockerfile-upstream:master` or `docker/dockerfile-upstream:master-labs` image can be used.

```bash
buildctl build \
    --frontend gateway.v0 \
    --opt source=docker/dockerfile \
    --local context=. \
    --local dockerfile=.
buildctl build \
    --frontend gateway.v0 \
    --opt source=docker/dockerfile \
    --opt context=https://github.com/moby/moby.git \
    --opt build-arg:APT_MIRROR=cdn-fastly.deb.debian.org
```

### Output

By default, the build result and intermediate cache will only remain internally in BuildKit. An output needs to be specified to retrieve the result.

#### Image/Registry

```bash
buildctl build ... --output type=image,name=docker.io/username/image,push=true
```

To export the image to multiple registries:

```bash
buildctl build ... --output type=image,\"name=docker.io/username/image,docker.io/username2/image2\",push=true
```

To export the cache embed with the image and pushing them to registry together, type `registry` is required to import the cache, you should specify `--export-cache type=inline` and `--import-cache type=registry,ref=...`. To export the cache to a local directly, you should specify `--export-cache type=local`.
Details in [Export cache](#export-cache).

```bash
buildctl build ...\
  --output type=image,name=docker.io/username/image,push=true \
  --export-cache type=inline \
  --import-cache type=registry,ref=docker.io/username/image
```

Keys supported by image output:
* `name=<value>`: specify image name(s)
* `push=true`: push after creating the image
* `push-by-digest=true`: push unnamed image
* `registry.insecure=true`: push to insecure HTTP registry
* `oci-mediatypes=true`: use OCI mediatypes in configuration JSON instead of Docker's
* `unpack=true`: unpack image after creation (for use with containerd)
* `dangling-name-prefix=<value>`: name image with `prefix@<digest>`, used for anonymous images
* `name-canonical=true`: add additional canonical name `name@<digest>`
* `compression=<uncompressed|gzip|estargz|zstd>`: choose compression type for layers newly created and cached, gzip is default value. estargz should be used with `oci-mediatypes=true`.
* `compression-level=<value>`: compression level for gzip, estargz (0-9) and zstd (0-22)
* `force-compression=true`: forcefully apply `compression` option to all layers (including already existing layers)
<<<<<<< HEAD
* `buildinfo=true`: attach inline build info in [image config](docs/buildinfo.md#image-config) (default `true`)
* `buildinfo-attrs=true`: attach inline build info attributes in [image config](docs/buildinfo.md#image-config) (default `false`)
=======
>>>>>>> 23d38a72
* `store=true`: store the result images to the worker's (e.g. containerd) image store as well as ensures that the image has all blobs in the content store (default `true`). Ignored if the worker doesn't have image store (e.g. OCI worker).
* `annotation.<key>=<value>`: attach an annotation with the respective `key` and `value` to the built image
  * Using the extended syntaxes, `annotation-<type>.<key>=<value>`, `annotation[<platform>].<key>=<value>` and both combined with `annotation-<type>[<platform>].<key>=<value>`, allows configuring exactly where to attach the annotation.
  * `<type>` specifies what object to attach to, and can be any of `manifest` (the default), `manifest-descriptor`, `index` and `index-descriptor`
  * `<platform>` specifies which objects to attach to (by default, all), and is the same key passed into the `platform` opt, see [`docs/multi-platform.md`](docs/multi-platform.md).
  * See [`docs/annotations.md`](docs/annotations.md) for more details.

If credentials are required, `buildctl` will attempt to read Docker configuration file `$DOCKER_CONFIG/config.json`.
`$DOCKER_CONFIG` defaults to `~/.docker`.

> **Warning**
>
> Build information along `buildinfo` and `buildinfo-attrs` attributes are
> deprecated and will be removed in the next release. See the [Deprecated features page](./docs/deprecated.md)
> for status and alternative recommendation about this feature.

#### Local directory

The local client will copy the files directly to the client. This is useful if BuildKit is being used for building something else than container images.

```bash
buildctl build ... --output type=local,dest=path/to/output-dir
```

To export specific files use multi-stage builds with a scratch stage and copy the needed files into that stage with `COPY --from`.

```dockerfile
...
FROM scratch as testresult

COPY --from=builder /usr/src/app/testresult.xml .
...
```

```bash
buildctl build ... --opt target=testresult --output type=local,dest=path/to/output-dir
```

Tar exporter is similar to local exporter but transfers the files through a tarball.

```bash
buildctl build ... --output type=tar,dest=out.tar
buildctl build ... --output type=tar > out.tar
```

#### Docker tarball

```bash
# exported tarball is also compatible with OCI spec
buildctl build ... --output type=docker,name=myimage | docker load
```

#### OCI tarball

```bash
buildctl build ... --output type=oci,dest=path/to/output.tar
buildctl build ... --output type=oci > output.tar
```

#### containerd image store

The containerd worker needs to be used

```bash
buildctl build ... --output type=image,name=docker.io/username/image
ctr --namespace=buildkit images ls
```

To change the containerd namespace, you need to change `worker.containerd.namespace` in [`/etc/buildkit/buildkitd.toml`](./docs/buildkitd.toml.md).

## Cache

To show local build cache (`/var/lib/buildkit`):

```bash
buildctl du -v
```

To prune local build cache:
```bash
buildctl prune
```

### Garbage collection

See [`./docs/buildkitd.toml.md`](./docs/buildkitd.toml.md).

### Export cache

BuildKit supports the following cache exporters:
* `inline`: embed the cache into the image, and push them to the registry together
* `registry`: push the image and the cache separately
* `local`: export to a local directory
* `gha`: export to GitHub Actions cache

In most case you want to use the `inline` cache exporter.
However, note that the `inline` cache exporter only supports `min` cache mode. 
To enable `max` cache mode, push the image and the cache separately by using `registry` cache exporter.

`inline` and `registry` exporters both store the cache in the registry. For importing the cache, `type=registry` is sufficient for both, as specifying the cache format is not necessary.

#### Inline (push image and cache together)

```bash
buildctl build ... \
  --output type=image,name=docker.io/username/image,push=true \
  --export-cache type=inline \
  --import-cache type=registry,ref=docker.io/username/image
```

Note that the inline cache is not imported unless [`--import-cache type=registry,ref=...`](#registry-push-image-and-cache-separately) is provided.

Inline cache embeds cache metadata into the image config. The layers in the image will be left untouched compared to the image with no cache information.

:information_source: Docker-integrated BuildKit (`DOCKER_BUILDKIT=1 docker build`) and `docker buildx`requires 
`--build-arg BUILDKIT_INLINE_CACHE=1` to be specified to enable the `inline` cache exporter.
However, the standalone `buildctl` does NOT require `--opt build-arg:BUILDKIT_INLINE_CACHE=1` and the build-arg is simply ignored.

#### Registry (push image and cache separately)

```bash
buildctl build ... \
  --output type=image,name=localhost:5000/myrepo:image,push=true \
  --export-cache type=registry,ref=localhost:5000/myrepo:buildcache \
  --import-cache type=registry,ref=localhost:5000/myrepo:buildcache
```

`--export-cache` options:
* `type=registry`
* `mode=<min|max>`: specify cache layers to export (default: `min`)
  * `min`: only export layers for the resulting image
  * `max`: export all the layers of all intermediate steps
* `ref=<ref>`: specify repository reference to store cache, e.g. `docker.io/user/image:tag`
* `image-manifest=<true|false>`: whether to export cache manifest as an OCI-compatible image manifest rather than a manifest list/index (default: `false`, must be used with `oci-mediatypes=true`)
* `oci-mediatypes=<true|false>`: whether to use OCI mediatypes in exported manifests (default: `true`, since BuildKit `v0.8`)
* `compression=<uncompressed|gzip|estargz|zstd>`: choose compression type for layers newly created and cached, gzip is default value. estargz and zstd should be used with `oci-mediatypes=true`
* `compression-level=<value>`: choose compression level for gzip, estargz (0-9) and zstd (0-22)
* `force-compression=true`: forcibly apply `compression` option to all layers
* `ignore-error=<false|true>`: specify if error is ignored in case cache export fails (default: `false`)

`--import-cache` options:
* `type=registry`
* `ref=<ref>`: specify repository reference to retrieve cache from, e.g. `docker.io/user/image:tag`

#### Local directory

```bash
buildctl build ... --export-cache type=local,dest=path/to/output-dir
buildctl build ... --import-cache type=local,src=path/to/input-dir
```

The directory layout conforms to OCI Image Spec v1.0.

`--export-cache` options:
* `type=local`
* `mode=<min|max>`: specify cache layers to export (default: `min`)
  * `min`: only export layers for the resulting image
  * `max`: export all the layers of all intermediate steps
* `dest=<path>`: destination directory for cache exporter
* `tag=<tag>`: specify custom tag of image to write to local index (default: `latest`)
* `image-manifest=<true|false>`: whether to export cache manifest as an OCI-compatible image manifest rather than a manifest list/index (default: `false`, must be used with `oci-mediatypes=true`)
* `oci-mediatypes=<true|false>`: whether to use OCI mediatypes in exported manifests (default `true`, since BuildKit `v0.8`)
* `compression=<uncompressed|gzip|estargz|zstd>`: choose compression type for layers newly created and cached, gzip is default value. estargz and zstd should be used with `oci-mediatypes=true`.
* `compression-level=<value>`: compression level for gzip, estargz (0-9) and zstd (0-22)
* `force-compression=true`: forcibly apply `compression` option to all layers
* `ignore-error=<false|true>`: specify if error is ignored in case cache export fails (default: `false`)

`--import-cache` options:
* `type=local`
* `src=<path>`: source directory for cache importer
* `tag=<tag>`: specify custom tag of image to read from local index (default: `latest`)
* `digest=sha256:<sha256digest>`: specify explicit digest of the manifest list to import

#### GitHub Actions cache (experimental)

```bash
buildctl build ... \
  --output type=image,name=docker.io/username/image,push=true \
  --export-cache type=gha \
  --import-cache type=gha
```

GitHub Actions cache saves both cache metadata and layers to GitHub's Cache service. This cache currently has a [size limit of 10GB](https://docs.github.com/en/actions/advanced-guides/caching-dependencies-to-speed-up-workflows#usage-limits-and-eviction-policy) that is shared accross different caches in the repo. If you exceed this limit, GitHub will save your cache but will begin evicting caches until the total size is less than 10 GB. Recycling caches too often can result in slower runtimes overall.

Similarly to using [actions/cache](https://github.com/actions/cache), caches are [scoped by branch](https://docs.github.com/en/actions/advanced-guides/caching-dependencies-to-speed-up-workflows#restrictions-for-accessing-a-cache), with the default and target branches being available to every branch.

Following attributes are required to authenticate against the [GitHub Actions Cache service API](https://github.com/tonistiigi/go-actions-cache/blob/master/api.md#authentication):
* `url`: Cache server URL (default `$ACTIONS_CACHE_URL`)
* `token`: Access token (default `$ACTIONS_RUNTIME_TOKEN`)

:information_source: This type of cache can be used with [Docker Build Push Action](https://github.com/docker/build-push-action)
where `url` and `token` will be automatically set. To use this backend in an inline `run` step, you have to include [crazy-max/ghaction-github-runtime](https://github.com/crazy-max/ghaction-github-runtime)
in your workflow to expose the runtime.

`--export-cache` options:
* `type=gha`
* `mode=<min|max>`: specify cache layers to export (default: `min`)
  * `min`: only export layers for the resulting image
  * `max`: export all the layers of all intermediate steps
* `scope=<scope>`: which scope cache object belongs to (default `buildkit`)
* `ignore-error=<false|true>`: specify if error is ignored in case cache export fails (default: `false`)

`--import-cache` options:
* `type=gha`
* `scope=<scope>`: which scope cache object belongs to (default `buildkit`)

#### S3 cache (experimental)

```bash
buildctl build ... \
  --output type=image,name=docker.io/username/image,push=true \
  --export-cache type=s3,region=eu-west-1,bucket=my_bucket,name=my_image \
  --import-cache type=s3,region=eu-west-1,bucket=my_bucket,name=my_image
```

The following attributes are required:
* `bucket`: AWS S3 bucket (default: `$AWS_BUCKET`)
* `region`: AWS region (default: `$AWS_REGION`)

Storage locations:
* blobs: `s3://<bucket>/<prefix><blobs_prefix>/<sha256>`, default: `s3://<bucket>/blobs/<sha256>`
* manifests: `s3://<bucket>/<prefix><manifests_prefix>/<name>`, default: `s3://<bucket>/manifests/<name>`

S3 configuration:
* `blobs_prefix`: global prefix to store / read blobs on s3 (default: `blobs/`)
* `manifests_prefix`: global prefix to store / read manifests on s3 (default: `manifests/`)
* `endpoint_url`: specify a specific S3 endpoint (default: empty)
* `use_path_style`: if set to `true`, put the bucket name in the URL instead of in the hostname (default: `false`)

AWS Authentication:

The simplest way is to use an IAM Instance profile.
Others options are:

* Any system using environment variables / config files supported by the [AWS Go SDK](https://docs.aws.amazon.com/sdk-for-go/v1/developer-guide/configuring-sdk.html). The configuration must be available for the buildkit daemon, not for the client.
* Using the following attributes:
  * `access_key_id`: Access Key ID
  * `secret_access_key`: Secret Access Key
  * `session_token`: Session Token

`--export-cache` options:
* `type=s3`
* `mode=<min|max>`: specify cache layers to export (default: `min`)
  * `min`: only export layers for the resulting image
  * `max`: export all the layers of all intermediate steps
* `prefix=<prefix>`: set global prefix to store / read files on s3 (default: empty)
* `name=<manifest>`: specify name of the manifest to use (default `buildkit`)
  * Multiple manifest names can be specified at the same time, separated by `;`. The standard use case is to use the git sha1 as name, and the branch name as duplicate, and load both with 2 `import-cache` commands.
* `ignore-error=<false|true>`: specify if error is ignored in case cache export fails (default: `false`)

`--import-cache` options:
* `type=s3`
* `prefix=<prefix>`: set global prefix to store / read files on s3 (default: empty)
* `blobs_prefix=<prefix>`: set global prefix to store / read blobs on s3 (default: `blobs/`)
* `manifests_prefix=<prefix>`: set global prefix to store / read manifests on s3 (default: `manifests/`)
* `name=<manifest>`: name of the manifest to use (default `buildkit`)

#### Azure Blob Storage cache (experimental)

```bash
buildctl build ... \
  --output type=image,name=docker.io/username/image,push=true \
  --export-cache type=azblob,account_url=https://myaccount.blob.core.windows.net,name=my_image \
  --import-cache type=azblob,account_url=https://myaccount.blob.core.windows.net,name=my_image
```

The following attributes are required:
* `account_url`: The Azure Blob Storage account URL (default: `$BUILDKIT_AZURE_STORAGE_ACCOUNT_URL`)

Storage locations:
* blobs: `<account_url>/<container>/<prefix><blobs_prefix>/<sha256>`, default: `<account_url>/<container>/blobs/<sha256>`
* manifests: `<account_url>/<container>/<prefix><manifests_prefix>/<name>`, default: `<account_url>/<container>/manifests/<name>`

Azure Blob Storage configuration:
* `container`: The Azure Blob Storage container name (default: `buildkit-cache` or `$BUILDKIT_AZURE_STORAGE_CONTAINER` if set)
* `blobs_prefix`: Global prefix to store / read blobs on the Azure Blob Storage container (`<container>`) (default: `blobs/`)
* `manifests_prefix`: Global prefix to store / read blobs on the Azure Blob Storage container (`<container>`) (default: `manifests/`)

Azure Blob Storage authentication:

There are 2 options supported for Azure Blob Storage authentication:

* Any system using environment variables supported by the [Azure SDK for Go](https://docs.microsoft.com/en-us/azure/developer/go/azure-sdk-authentication). The configuration must be available for the buildkit daemon, not for the client.
* Secret Access Key, using the `secret_access_key` attribute to specify the primary or secondary account key for your Azure Blob Storage account. [Azure Blob Storage account keys](https://docs.microsoft.com/en-us/azure/storage/common/storage-account-keys-manage)

> **Note**
>
> Account name can also be specified with `account_name` attribute (or `$BUILDKIT_AZURE_STORAGE_ACCOUNT_NAME`)
> if it is not part of the account URL host.

`--export-cache` options:
* `type=azblob`
* `mode=<min|max>`: specify cache layers to export (default: `min`)
  * `min`: only export layers for the resulting image
  * `max`: export all the layers of all intermediate steps
* `prefix=<prefix>`: set global prefix to store / read files on the Azure Blob Storage container (`<container>`) (default: empty)
* `name=<manifest>`: specify name of the manifest to use (default: `buildkit`)
  * Multiple manifest names can be specified at the same time, separated by `;`. The standard use case is to use the git sha1 as name, and the branch name as duplicate, and load both with 2 `import-cache` commands.
* `ignore-error=<false|true>`: specify if error is ignored in case cache export fails (default: `false`)

`--import-cache` options:
* `type=azblob`
* `prefix=<prefix>`: set global prefix to store / read files on the Azure Blob Storage container (`<container>`) (default: empty)
* `blobs_prefix=<prefix>`: set global prefix to store / read blobs on the Azure Blob Storage container (`<container>`) (default: `blobs/`)
* `manifests_prefix=<prefix>`: set global prefix to store / read manifests on the Azure Blob Storage container (`<container>`) (default: `manifests/`)
* `name=<manifest>`: name of the manifest to use (default: `buildkit`)

### Consistent hashing

If you have multiple BuildKit daemon instances, but you don't want to use registry for sharing cache across the cluster,
consider client-side load balancing using consistent hashing.

See [`./examples/kubernetes/consistenthash`](./examples/kubernetes/consistenthash).

## Metadata

To output build metadata such as the image digest, pass the `--metadata-file` flag.
The metadata will be written as a JSON object to the specified file.
The directory of the specified file must already exist and be writable.

```bash
buildctl build ... --metadata-file metadata.json
```

```shell
jq '.' metadata.json
```
```json
{
  "containerimage.config.digest": "sha256:2937f66a9722f7f4a2df583de2f8cb97fc9196059a410e7f00072fc918930e66",
  "containerimage.descriptor": {
    "annotations": {
      "config.digest": "sha256:2937f66a9722f7f4a2df583de2f8cb97fc9196059a410e7f00072fc918930e66",
      "org.opencontainers.image.created": "2022-02-08T21:28:03Z"
    },
    "digest": "sha256:19ffeab6f8bc9293ac2c3fdf94ebe28396254c993aea0b5a542cfb02e0883fa3",
    "mediaType": "application/vnd.oci.image.manifest.v1+json",
    "size": 506
  },
  "containerimage.digest": "sha256:19ffeab6f8bc9293ac2c3fdf94ebe28396254c993aea0b5a542cfb02e0883fa3"
}
```

## Systemd socket activation

On Systemd based systems, you can communicate with the daemon via [Systemd socket activation](http://0pointer.de/blog/projects/socket-activation.html), use `buildkitd --addr fd://`.
You can find examples of using Systemd socket activation with BuildKit and Systemd in [`./examples/systemd`](./examples/systemd).
## Expose BuildKit as a TCP service

The `buildkitd` daemon can listen the gRPC API on a TCP socket.

It is highly recommended to create TLS certificates for both the daemon and the client (mTLS).
Enabling TCP without mTLS is dangerous because the executor containers (aka Dockerfile `RUN` containers) can call BuildKit API as well.

```bash
buildkitd \
  --addr tcp://0.0.0.0:1234 \
  --tlscacert /path/to/ca.pem \
  --tlscert /path/to/cert.pem \
  --tlskey /path/to/key.pem
```

```bash
buildctl \
  --addr tcp://example.com:1234 \
  --tlscacert /path/to/ca.pem \
  --tlscert /path/to/clientcert.pem \
  --tlskey /path/to/clientkey.pem \
  build ...
```

### Load balancing

`buildctl build` can be called against randomly load balanced the `buildkitd` daemon.

See also [Consistent hashing](#consistent-hashing) for client-side load balancing.

## Containerizing BuildKit

BuildKit can also be used by running the `buildkitd` daemon inside a Docker container and accessing it remotely.

We provide the container images as [`moby/buildkit`](https://hub.docker.com/r/moby/buildkit/tags/):

-   `moby/buildkit:latest`: built from the latest regular [release](https://github.com/moby/buildkit/releases)
-   `moby/buildkit:rootless`: same as `latest` but runs as an unprivileged user, see [`docs/rootless.md`](docs/rootless.md)
-   `moby/buildkit:master`: built from the master branch
-   `moby/buildkit:master-rootless`: same as master but runs as an unprivileged user, see [`docs/rootless.md`](docs/rootless.md)

To run daemon in a container:

```bash
docker run -d --name buildkitd --privileged moby/buildkit:latest
export BUILDKIT_HOST=docker-container://buildkitd
buildctl build --help
```

### Podman
To connect to a BuildKit daemon running in a Podman container, use `podman-container://` instead of `docker-container://` .

```bash
podman run -d --name buildkitd --privileged moby/buildkit:latest
buildctl --addr=podman-container://buildkitd build --frontend dockerfile.v0 --local context=. --local dockerfile=. --output type=oci | podman load foo
```

`sudo` is not required.

### Nerdctl
To connect to a BuildKit daemon running in a Nerdctl container, use `nerdctl-container://` instead of `docker-container://`.

```bash
nerdctl run -d --name buildkitd --privileged moby/buildkit:latest
buildctl --addr=nerdctl-container://buildkitd build --frontend dockerfile.v0 --local context=. --local dockerfile=. --output type=oci | nerdctl load
```

`sudo` is not required.

### Kubernetes

For Kubernetes deployments, see [`examples/kubernetes`](./examples/kubernetes).

### Daemonless

To run the client and an ephemeral daemon in a single container ("daemonless mode"):

```bash
docker run \
    -it \
    --rm \
    --privileged \
    -v /path/to/dir:/tmp/work \
    --entrypoint buildctl-daemonless.sh \
    moby/buildkit:master \
        build \
        --frontend dockerfile.v0 \
        --local context=/tmp/work \
        --local dockerfile=/tmp/work
```

or

```bash
docker run \
    -it \
    --rm \
    --security-opt seccomp=unconfined \
    --security-opt apparmor=unconfined \
    -e BUILDKITD_FLAGS=--oci-worker-no-process-sandbox \
    -v /path/to/dir:/tmp/work \
    --entrypoint buildctl-daemonless.sh \
    moby/buildkit:master-rootless \
        build \
        --frontend \
        dockerfile.v0 \
        --local context=/tmp/work \
        --local dockerfile=/tmp/work
```

## Opentracing support

BuildKit supports opentracing for buildkitd gRPC API and buildctl commands. To capture the trace to [Jaeger](https://github.com/jaegertracing/jaeger), set `JAEGER_TRACE` environment variable to the collection address.

```bash
docker run -d -p6831:6831/udp -p16686:16686 jaegertracing/all-in-one:latest
export JAEGER_TRACE=0.0.0.0:6831
# restart buildkitd and buildctl so they know JAEGER_TRACE
# any buildctl command should be traced to http://127.0.0.1:16686/
```

## Running BuildKit without root privileges

Please refer to [`docs/rootless.md`](docs/rootless.md).

## Building multi-platform images

Please refer to [`docs/multi-platform.md`](docs/multi-platform.md).

### Configuring `buildctl`

#### Color Output Controls

`buildctl` has support for modifying the colors that are used to output information to the terminal. You can set the environment variable `BUILDKIT_COLORS` to something like `run=green:warning=yellow:error=red:cancel=255,165,0` to set the colors that you would like to use. Setting `NO_COLOR` to anything will disable any colorized output as recommended by [no-color.org](https://no-color.org/).

Parsing errors will be reported but ignored. This will result in default color values being used where needed.

- [The list of pre-defined colors](https://github.com/moby/buildkit/blob/master/util/progress/progressui/colors.go).

## Contributing

Want to contribute to BuildKit? Awesome! You can find information about contributing to this project in the [CONTRIBUTING.md](/.github/CONTRIBUTING.md)<|MERGE_RESOLUTION|>--- conflicted
+++ resolved
@@ -261,11 +261,6 @@
 * `compression=<uncompressed|gzip|estargz|zstd>`: choose compression type for layers newly created and cached, gzip is default value. estargz should be used with `oci-mediatypes=true`.
 * `compression-level=<value>`: compression level for gzip, estargz (0-9) and zstd (0-22)
 * `force-compression=true`: forcefully apply `compression` option to all layers (including already existing layers)
-<<<<<<< HEAD
-* `buildinfo=true`: attach inline build info in [image config](docs/buildinfo.md#image-config) (default `true`)
-* `buildinfo-attrs=true`: attach inline build info attributes in [image config](docs/buildinfo.md#image-config) (default `false`)
-=======
->>>>>>> 23d38a72
 * `store=true`: store the result images to the worker's (e.g. containerd) image store as well as ensures that the image has all blobs in the content store (default `true`). Ignored if the worker doesn't have image store (e.g. OCI worker).
 * `annotation.<key>=<value>`: attach an annotation with the respective `key` and `value` to the built image
   * Using the extended syntaxes, `annotation-<type>.<key>=<value>`, `annotation[<platform>].<key>=<value>` and both combined with `annotation-<type>[<platform>].<key>=<value>`, allows configuring exactly where to attach the annotation.
@@ -276,12 +271,6 @@
 If credentials are required, `buildctl` will attempt to read Docker configuration file `$DOCKER_CONFIG/config.json`.
 `$DOCKER_CONFIG` defaults to `~/.docker`.
 
-> **Warning**
->
-> Build information along `buildinfo` and `buildinfo-attrs` attributes are
-> deprecated and will be removed in the next release. See the [Deprecated features page](./docs/deprecated.md)
-> for status and alternative recommendation about this feature.
-
 #### Local directory
 
 The local client will copy the files directly to the client. This is useful if BuildKit is being used for building something else than container images.
@@ -362,7 +351,7 @@
 * `gha`: export to GitHub Actions cache
 
 In most case you want to use the `inline` cache exporter.
-However, note that the `inline` cache exporter only supports `min` cache mode. 
+However, note that the `inline` cache exporter only supports `min` cache mode.
 To enable `max` cache mode, push the image and the cache separately by using `registry` cache exporter.
 
 `inline` and `registry` exporters both store the cache in the registry. For importing the cache, `type=registry` is sufficient for both, as specifying the cache format is not necessary.
@@ -380,7 +369,7 @@
 
 Inline cache embeds cache metadata into the image config. The layers in the image will be left untouched compared to the image with no cache information.
 
-:information_source: Docker-integrated BuildKit (`DOCKER_BUILDKIT=1 docker build`) and `docker buildx`requires 
+:information_source: Docker-integrated BuildKit (`DOCKER_BUILDKIT=1 docker build`) and `docker buildx`requires
 `--build-arg BUILDKIT_INLINE_CACHE=1` to be specified to enable the `inline` cache exporter.
 However, the standalone `buildctl` does NOT require `--opt build-arg:BUILDKIT_INLINE_CACHE=1` and the build-arg is simply ignored.
 
