--- conflicted
+++ resolved
@@ -17,15 +17,10 @@
 
 # Vagrantfile for Fedora and EL
 Vagrant.configure("2") do |config|
-<<<<<<< HEAD
-  config.vm.box = ENV["BOX"] || "fedora/37-cloud-base"
-  config.vm.box_version = ENV["BOX_VERSION"]
-=======
   config.vm.box = ENV["BOX"] ? ENV["BOX"].split("@")[0] : "fedora/37-cloud-base"
   # BOX_VERSION is deprecated. Use "BOX=<BOX>@<BOX_VERSION>".
   config.vm.box_version = ENV["BOX_VERSION"] || (ENV["BOX"].split("@")[1] if ENV["BOX"])
 
->>>>>>> 23d38a72
   memory = 4096
   cpus = 2
   disk_size = 60
@@ -43,11 +38,8 @@
 
   config.vm.synced_folder ".", "/vagrant", type: "rsync"
 
-<<<<<<< HEAD
-=======
   config.vm.provision 'shell', path: 'script/resize-vagrant-root.sh'
 
->>>>>>> 23d38a72
   # Disabled by default. To run:
   #   vagrant up --provision-with=upgrade-packages
   # To upgrade only specific packages:
@@ -109,11 +101,7 @@
   config.vm.provision "install-golang", type: "shell", run: "once" do |sh|
     sh.upload_path = "/tmp/vagrant-install-golang"
     sh.env = {
-<<<<<<< HEAD
-        'GO_VERSION': ENV['GO_VERSION'] || "1.19.7",
-=======
         'GO_VERSION': ENV['GO_VERSION'] || "1.20.4",
->>>>>>> 23d38a72
     }
     sh.inline = <<~SHELL
         #!/usr/bin/env bash
@@ -272,8 +260,6 @@
   end
 
   # SELinux is Enforcing by default (via provisioning) in this VM. To re-run with SELinux disabled:
-<<<<<<< HEAD
-=======
   #   SELINUX=Disabled vagrant up --provision-with=selinux,test-cri-integration
   #
   config.vm.provision "test-cri-integration", type: "shell", run: "never" do |sh|
@@ -304,7 +290,6 @@
   end
 
   # SELinux is Enforcing by default (via provisioning) in this VM. To re-run with SELinux disabled:
->>>>>>> 23d38a72
   #   SELINUX=Disabled vagrant up --provision-with=selinux,test-cri
   #
   config.vm.provision "test-cri", type: "shell", run: "never" do |sh|
