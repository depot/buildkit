/*
   Copyright The containerd Authors.

   Licensed under the Apache License, Version 2.0 (the "License");
   you may not use this file except in compliance with the License.
   You may obtain a copy of the License at

       http://www.apache.org/licenses/LICENSE-2.0

   Unless required by applicable law or agreed to in writing, software
   distributed under the License is distributed on an "AS IS" BASIS,
   WITHOUT WARRANTIES OR CONDITIONS OF ANY KIND, either express or implied.
   See the License for the specific language governing permissions and
   limitations under the License.
*/

package mount

import (
<<<<<<< HEAD
	"strings"
=======
	"fmt"
	"strings"

	"github.com/containerd/continuity/fs"
>>>>>>> 23d38a72
)

// Mount is the lingua franca of containerd. A mount represents a
// serialized mount syscall. Components either emit or consume mounts.
type Mount struct {
	// Type specifies the host-specific of the mount.
	Type string
	// Source specifies where to mount from. Depending on the host system, this
	// can be a source path or device.
	Source string
	// Target specifies an optional subdirectory as a mountpoint. It assumes that
	// the subdirectory exists in a parent mount.
	Target string
	// Options contains zero or more fstab-style mount options. Typically,
	// these are platform specific.
	Options []string
}

// All mounts all the provided mounts to the provided target. If submounts are
// present, it assumes that parent mounts come before child mounts.
func All(mounts []Mount, target string) error {
	for _, m := range mounts {
		if err := m.Mount(target); err != nil {
			return err
		}
	}
	return nil
}

<<<<<<< HEAD
=======
// UnmountMounts unmounts all the mounts under a target in the reverse order of
// the mounts array provided.
func UnmountMounts(mounts []Mount, target string, flags int) error {
	for i := len(mounts) - 1; i >= 0; i-- {
		mountpoint, err := fs.RootPath(target, mounts[i].Target)
		if err != nil {
			return err
		}

		if err := UnmountAll(mountpoint, flags); err != nil {
			if i == len(mounts)-1 { // last mount
				return err
			}
		}
	}
	return nil
}

// ReadOnly returns a boolean value indicating whether this mount has the "ro"
// option set.
func (m *Mount) ReadOnly() bool {
	for _, option := range m.Options {
		if option == "ro" {
			return true
		}
	}
	return false
}

// Mount to the provided target path.
func (m *Mount) Mount(target string) error {
	target, err := fs.RootPath(target, m.Target)
	if err != nil {
		return fmt.Errorf("failed to join path %q with root %q: %w", m.Target, target, err)
	}
	return m.mount(target)
}

>>>>>>> 23d38a72
// readonlyMounts modifies the received mount options
// to make them readonly
func readonlyMounts(mounts []Mount) []Mount {
	for i, m := range mounts {
		if m.Type == "overlay" {
			mounts[i].Options = readonlyOverlay(m.Options)
			continue
		}
		opts := make([]string, 0, len(m.Options))
		for _, opt := range m.Options {
			if opt != "rw" && opt != "ro" { // skip `ro` too so we don't append it twice
				opts = append(opts, opt)
			}
		}
		opts = append(opts, "ro")
		mounts[i].Options = opts
	}
	return mounts
}

// readonlyOverlay takes mount options for overlay mounts and makes them readonly by
// removing workdir and upperdir (and appending the upperdir layer to lowerdir) - see:
// https://www.kernel.org/doc/html/latest/filesystems/overlayfs.html#multiple-lower-layers
func readonlyOverlay(opt []string) []string {
	out := make([]string, 0, len(opt))
	upper := ""
	for _, o := range opt {
		if strings.HasPrefix(o, "upperdir=") {
			upper = strings.TrimPrefix(o, "upperdir=")
		} else if !strings.HasPrefix(o, "workdir=") {
			out = append(out, o)
		}
	}
	if upper != "" {
		for i, o := range out {
			if strings.HasPrefix(o, "lowerdir=") {
				out[i] = "lowerdir=" + upper + ":" + strings.TrimPrefix(o, "lowerdir=")
			}
		}
	}
	return out
}<|MERGE_RESOLUTION|>--- conflicted
+++ resolved
@@ -17,14 +17,10 @@
 package mount
 
 import (
-<<<<<<< HEAD
-	"strings"
-=======
 	"fmt"
 	"strings"
 
 	"github.com/containerd/continuity/fs"
->>>>>>> 23d38a72
 )
 
 // Mount is the lingua franca of containerd. A mount represents a
@@ -54,8 +50,6 @@
 	return nil
 }
 
-<<<<<<< HEAD
-=======
 // UnmountMounts unmounts all the mounts under a target in the reverse order of
 // the mounts array provided.
 func UnmountMounts(mounts []Mount, target string, flags int) error {
@@ -94,7 +88,6 @@
 	return m.mount(target)
 }
 
->>>>>>> 23d38a72
 // readonlyMounts modifies the received mount options
 // to make them readonly
 func readonlyMounts(mounts []Mount) []Mount {
