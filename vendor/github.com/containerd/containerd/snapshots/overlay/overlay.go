//go:build linux

/*
   Copyright The containerd Authors.

   Licensed under the Apache License, Version 2.0 (the "License");
   you may not use this file except in compliance with the License.
   You may obtain a copy of the License at

       http://www.apache.org/licenses/LICENSE-2.0

   Unless required by applicable law or agreed to in writing, software
   distributed under the License is distributed on an "AS IS" BASIS,
   WITHOUT WARRANTIES OR CONDITIONS OF ANY KIND, either express or implied.
   See the License for the specific language governing permissions and
   limitations under the License.
*/

package overlay

import (
	"context"
	"fmt"
	"os"
	"path/filepath"
	"strings"
	"syscall"

	"github.com/containerd/containerd/log"
	"github.com/containerd/containerd/mount"
	"github.com/containerd/containerd/snapshots"
	"github.com/containerd/containerd/snapshots/overlay/overlayutils"
	"github.com/containerd/containerd/snapshots/storage"
	"github.com/containerd/continuity/fs"
	"github.com/sirupsen/logrus"
)

// upperdirKey is a key of an optional label to each snapshot.
// This optional label of a snapshot contains the location of "upperdir" where
// the change set between this snapshot and its parent is stored.
const upperdirKey = "containerd.io/snapshot/overlay.upperdir"

// SnapshotterConfig is used to configure the overlay snapshotter instance
type SnapshotterConfig struct {
	asyncRemove   bool
	upperdirLabel bool
}

// Opt is an option to configure the overlay snapshotter
type Opt func(config *SnapshotterConfig) error

// AsynchronousRemove defers removal of filesystem content until
// the Cleanup method is called. Removals will make the snapshot
// referred to by the key unavailable and make the key immediately
// available for re-use.
func AsynchronousRemove(config *SnapshotterConfig) error {
	config.asyncRemove = true
	return nil
}

// WithUpperdirLabel adds as an optional label
// "containerd.io/snapshot/overlay.upperdir". This stores the location
// of the upperdir that contains the changeset between the labelled
// snapshot and its parent.
func WithUpperdirLabel(config *SnapshotterConfig) error {
	config.upperdirLabel = true
	return nil
}

type snapshotter struct {
	root          string
	ms            *storage.MetaStore
	asyncRemove   bool
	upperdirLabel bool
	indexOff      bool
	userxattr     bool // whether to enable "userxattr" mount option
}

// NewSnapshotter returns a Snapshotter which uses overlayfs. The overlayfs
// diffs are stored under the provided root. A metadata file is stored under
// the root.
func NewSnapshotter(root string, opts ...Opt) (snapshots.Snapshotter, error) {
	var config SnapshotterConfig
	for _, opt := range opts {
		if err := opt(&config); err != nil {
			return nil, err
		}
	}

	if err := os.MkdirAll(root, 0700); err != nil {
		return nil, err
	}
	supportsDType, err := fs.SupportsDType(root)
	if err != nil {
		return nil, err
	}
	if !supportsDType {
		return nil, fmt.Errorf("%s does not support d_type. If the backing filesystem is xfs, please reformat with ftype=1 to enable d_type support", root)
	}
	ms, err := storage.NewMetaStore(filepath.Join(root, "metadata.db"))
	if err != nil {
		return nil, err
	}

	if err := os.Mkdir(filepath.Join(root, "snapshots"), 0700); err != nil && !os.IsExist(err) {
		return nil, err
	}
	// figure out whether "userxattr" option is recognized by the kernel && needed
	userxattr, err := overlayutils.NeedsUserXAttr(root)
	if err != nil {
		logrus.WithError(err).Warnf("cannot detect whether \"userxattr\" option needs to be used, assuming to be %v", userxattr)
	}

	return &snapshotter{
		root:          root,
		ms:            ms,
		asyncRemove:   config.asyncRemove,
		upperdirLabel: config.upperdirLabel,
		indexOff:      supportsIndex(),
		userxattr:     userxattr,
	}, nil
}

// Stat returns the info for an active or committed snapshot by name or
// key.
//
// Should be used for parent resolution, existence checks and to discern
// the kind of snapshot.
func (o *snapshotter) Stat(ctx context.Context, key string) (info snapshots.Info, err error) {
	var id string
	if err := o.ms.WithTransaction(ctx, false, func(ctx context.Context) error {
		id, info, _, err = storage.GetInfo(ctx, key)
		return err
	}); err != nil {
		return info, err
	}

	if o.upperdirLabel {
		if info.Labels == nil {
			info.Labels = make(map[string]string)
		}
		info.Labels[upperdirKey] = o.upperPath(id)
	}
	return info, nil
}

<<<<<<< HEAD
func (o *snapshotter) Update(ctx context.Context, info snapshots.Info, fieldpaths ...string) (snapshots.Info, error) {
	ctx, t, err := o.ms.TransactionContext(ctx, true)
	if err != nil {
		return snapshots.Info{}, err
	}

	info, err = storage.UpdateInfo(ctx, info, fieldpaths...)
	if err != nil {
		t.Rollback()
		return snapshots.Info{}, err
	}

	if o.upperdirLabel {
		id, _, _, err := storage.GetInfo(ctx, info.Name)
=======
func (o *snapshotter) Update(ctx context.Context, info snapshots.Info, fieldpaths ...string) (newInfo snapshots.Info, err error) {
	err = o.ms.WithTransaction(ctx, true, func(ctx context.Context) error {
		newInfo, err = storage.UpdateInfo(ctx, info, fieldpaths...)
>>>>>>> 23d38a72
		if err != nil {
			return err
		}

<<<<<<< HEAD
	if err := t.Commit(); err != nil {
		return snapshots.Info{}, err
	}

	return info, nil
=======
		if o.upperdirLabel {
			id, _, _, err := storage.GetInfo(ctx, newInfo.Name)
			if err != nil {
				return err
			}
			if newInfo.Labels == nil {
				newInfo.Labels = make(map[string]string)
			}
			newInfo.Labels[upperdirKey] = o.upperPath(id)
		}
		return nil
	})
	return newInfo, err
>>>>>>> 23d38a72
}

// Usage returns the resources taken by the snapshot identified by key.
//
// For active snapshots, this will scan the usage of the overlay "diff" (aka
// "upper") directory and may take some time.
//
// For committed snapshots, the value is returned from the metadata database.
func (o *snapshotter) Usage(ctx context.Context, key string) (_ snapshots.Usage, err error) {
	var (
		usage snapshots.Usage
		info  snapshots.Info
		id    string
	)
	if err := o.ms.WithTransaction(ctx, false, func(ctx context.Context) error {
		id, info, usage, err = storage.GetInfo(ctx, key)
		return err
	}); err != nil {
		return usage, err
	}

	if info.Kind == snapshots.KindActive {
		upperPath := o.upperPath(id)
		du, err := fs.DiskUsage(ctx, upperPath)
		if err != nil {
			// TODO(stevvooe): Consider not reporting an error in this case.
			return snapshots.Usage{}, err
		}
		usage = snapshots.Usage(du)
	}
	return usage, nil
}

func (o *snapshotter) Prepare(ctx context.Context, key, parent string, opts ...snapshots.Opt) ([]mount.Mount, error) {
	return o.createSnapshot(ctx, snapshots.KindActive, key, parent, opts)
}

func (o *snapshotter) View(ctx context.Context, key, parent string, opts ...snapshots.Opt) ([]mount.Mount, error) {
	return o.createSnapshot(ctx, snapshots.KindView, key, parent, opts)
}

// Mounts returns the mounts for the transaction identified by key. Can be
// called on an read-write or readonly transaction.
//
// This can be used to recover mounts after calling View or Prepare.
func (o *snapshotter) Mounts(ctx context.Context, key string) (_ []mount.Mount, err error) {
	var s storage.Snapshot
	if err := o.ms.WithTransaction(ctx, false, func(ctx context.Context) error {
		s, err = storage.GetSnapshot(ctx, key)
		if err != nil {
			return fmt.Errorf("failed to get active mount: %w", err)
		}
		return nil
	}); err != nil {
		return nil, err
	}
	return o.mounts(s), nil
}

func (o *snapshotter) Commit(ctx context.Context, name, key string, opts ...snapshots.Opt) error {
	return o.ms.WithTransaction(ctx, true, func(ctx context.Context) error {
		// grab the existing id
		id, _, _, err := storage.GetInfo(ctx, key)
		if err != nil {
			return err
		}

		usage, err := fs.DiskUsage(ctx, o.upperPath(id))
		if err != nil {
			return err
		}

		if _, err = storage.CommitActive(ctx, key, name, snapshots.Usage(usage), opts...); err != nil {
			return fmt.Errorf("failed to commit snapshot %s: %w", key, err)
		}
		return nil
	})
}

// Remove abandons the snapshot identified by key. The snapshot will
// immediately become unavailable and unrecoverable. Disk space will
// be freed up on the next call to `Cleanup`.
func (o *snapshotter) Remove(ctx context.Context, key string) (err error) {
	var removals []string
	// Remove directories after the transaction is closed, failures must not
	// return error since the transaction is committed with the removal
	// key no longer available.
	defer func() {
		if err == nil {
			for _, dir := range removals {
				if err := os.RemoveAll(dir); err != nil {
					log.G(ctx).WithError(err).WithField("path", dir).Warn("failed to remove directory")
				}
			}
		}
	}()
	return o.ms.WithTransaction(ctx, true, func(ctx context.Context) error {
		_, _, err = storage.Remove(ctx, key)
		if err != nil {
			return fmt.Errorf("failed to remove snapshot %s: %w", key, err)
		}

		if !o.asyncRemove {
			removals, err = o.getCleanupDirectories(ctx)
			if err != nil {
				return fmt.Errorf("unable to get directories for removal: %w", err)
			}
		}
		return nil
	})
}

// Walk the snapshots.
func (o *snapshotter) Walk(ctx context.Context, fn snapshots.WalkFunc, fs ...string) error {
	return o.ms.WithTransaction(ctx, false, func(ctx context.Context) error {
		if o.upperdirLabel {
			return storage.WalkInfo(ctx, func(ctx context.Context, info snapshots.Info) error {
				id, _, _, err := storage.GetInfo(ctx, info.Name)
				if err != nil {
					return err
				}
				if info.Labels == nil {
					info.Labels = make(map[string]string)
				}
				info.Labels[upperdirKey] = o.upperPath(id)
				return fn(ctx, info)
			}, fs...)
		}
		return storage.WalkInfo(ctx, fn, fs...)
	})
}

// Cleanup cleans up disk resources from removed or abandoned snapshots
func (o *snapshotter) Cleanup(ctx context.Context) error {
	cleanup, err := o.cleanupDirectories(ctx)
	if err != nil {
		return err
	}

	for _, dir := range cleanup {
		if err := os.RemoveAll(dir); err != nil {
			log.G(ctx).WithError(err).WithField("path", dir).Warn("failed to remove directory")
		}
	}

	return nil
}

func (o *snapshotter) cleanupDirectories(ctx context.Context) (_ []string, err error) {
	var cleanupDirs []string
	// Get a write transaction to ensure no other write transaction can be entered
	// while the cleanup is scanning.
	if err := o.ms.WithTransaction(ctx, true, func(ctx context.Context) error {
		cleanupDirs, err = o.getCleanupDirectories(ctx)
		return err
	}); err != nil {
		return nil, err
	}
	return cleanupDirs, nil
}

func (o *snapshotter) getCleanupDirectories(ctx context.Context) ([]string, error) {
	ids, err := storage.IDMap(ctx)
	if err != nil {
		return nil, err
	}

	snapshotDir := filepath.Join(o.root, "snapshots")
	fd, err := os.Open(snapshotDir)
	if err != nil {
		return nil, err
	}
	defer fd.Close()

	dirs, err := fd.Readdirnames(0)
	if err != nil {
		return nil, err
	}

	cleanup := []string{}
	for _, d := range dirs {
		if _, ok := ids[d]; ok {
			continue
		}
		cleanup = append(cleanup, filepath.Join(snapshotDir, d))
	}

	return cleanup, nil
}

func (o *snapshotter) createSnapshot(ctx context.Context, kind snapshots.Kind, key, parent string, opts []snapshots.Opt) (_ []mount.Mount, err error) {
	var (
		s        storage.Snapshot
		td, path string
	)

	defer func() {
		if err != nil {
			if td != "" {
				if err1 := os.RemoveAll(td); err1 != nil {
					log.G(ctx).WithError(err1).Warn("failed to cleanup temp snapshot directory")
				}
			}
			if path != "" {
				if err1 := os.RemoveAll(path); err1 != nil {
					log.G(ctx).WithError(err1).WithField("path", path).Error("failed to reclaim snapshot directory, directory may need removal")
					err = fmt.Errorf("failed to remove path: %v: %w", err1, err)
				}
			}
		}
	}()

	if err := o.ms.WithTransaction(ctx, true, func(ctx context.Context) (err error) {
		snapshotDir := filepath.Join(o.root, "snapshots")
		td, err = o.prepareDirectory(ctx, snapshotDir, kind)
		if err != nil {
			return fmt.Errorf("failed to create prepare snapshot dir: %w", err)
		}

		s, err = storage.CreateSnapshot(ctx, kind, key, parent, opts...)
		if err != nil {
			return fmt.Errorf("failed to create snapshot: %w", err)
		}

		if len(s.ParentIDs) > 0 {
			st, err := os.Stat(o.upperPath(s.ParentIDs[0]))
			if err != nil {
				return fmt.Errorf("failed to stat parent: %w", err)
			}

			stat := st.Sys().(*syscall.Stat_t)
			if err := os.Lchown(filepath.Join(td, "fs"), int(stat.Uid), int(stat.Gid)); err != nil {
				return fmt.Errorf("failed to chown: %w", err)
			}
		}

		path = filepath.Join(snapshotDir, s.ID)
		if err = os.Rename(td, path); err != nil {
			return fmt.Errorf("failed to rename: %w", err)
		}
		td = ""

		return nil
	}); err != nil {
		return nil, err
	}

	return o.mounts(s), nil
}

func (o *snapshotter) prepareDirectory(ctx context.Context, snapshotDir string, kind snapshots.Kind) (string, error) {
	td, err := os.MkdirTemp(snapshotDir, "new-")
	if err != nil {
		return "", fmt.Errorf("failed to create temp dir: %w", err)
	}

	if err := os.Mkdir(filepath.Join(td, "fs"), 0755); err != nil {
		return td, err
	}

	if kind == snapshots.KindActive {
		if err := os.Mkdir(filepath.Join(td, "work"), 0711); err != nil {
			return td, err
		}
	}

	return td, nil
}

func (o *snapshotter) mounts(s storage.Snapshot) []mount.Mount {
	if len(s.ParentIDs) == 0 {
		// if we only have one layer/no parents then just return a bind mount as overlay
		// will not work
		roFlag := "rw"
		if s.Kind == snapshots.KindView {
			roFlag = "ro"
		}

		return []mount.Mount{
			{
				Source: o.upperPath(s.ID),
				Type:   "bind",
				Options: []string{
					roFlag,
					"rbind",
				},
			},
		}
	}
	var options []string

	// set index=off when mount overlayfs
	if o.indexOff {
		options = append(options, "index=off")
	}

	if o.userxattr {
		options = append(options, "userxattr")
	}

	if s.Kind == snapshots.KindActive {
		options = append(options,
			fmt.Sprintf("workdir=%s", o.workPath(s.ID)),
			fmt.Sprintf("upperdir=%s", o.upperPath(s.ID)),
		)
	} else if len(s.ParentIDs) == 1 {
		return []mount.Mount{
			{
				Source: o.upperPath(s.ParentIDs[0]),
				Type:   "bind",
				Options: []string{
					"ro",
					"rbind",
				},
			},
		}
	}

	parentPaths := make([]string, len(s.ParentIDs))
	for i := range s.ParentIDs {
		parentPaths[i] = o.upperPath(s.ParentIDs[i])
	}

	options = append(options, fmt.Sprintf("lowerdir=%s", strings.Join(parentPaths, ":")))
	return []mount.Mount{
		{
			Type:    "overlay",
			Source:  "overlay",
			Options: options,
		},
	}

}

func (o *snapshotter) upperPath(id string) string {
	return filepath.Join(o.root, "snapshots", id, "fs")
}

func (o *snapshotter) workPath(id string) string {
	return filepath.Join(o.root, "snapshots", id, "work")
}

// Close closes the snapshotter
func (o *snapshotter) Close() error {
	return o.ms.Close()
}

// supportsIndex checks whether the "index=off" option is supported by the kernel.
func supportsIndex() bool {
	if _, err := os.Stat("/sys/module/overlay/parameters/index"); err == nil {
		return true
	}
	return false
}<|MERGE_RESOLUTION|>--- conflicted
+++ resolved
@@ -144,37 +144,13 @@
 	return info, nil
 }
 
-<<<<<<< HEAD
-func (o *snapshotter) Update(ctx context.Context, info snapshots.Info, fieldpaths ...string) (snapshots.Info, error) {
-	ctx, t, err := o.ms.TransactionContext(ctx, true)
-	if err != nil {
-		return snapshots.Info{}, err
-	}
-
-	info, err = storage.UpdateInfo(ctx, info, fieldpaths...)
-	if err != nil {
-		t.Rollback()
-		return snapshots.Info{}, err
-	}
-
-	if o.upperdirLabel {
-		id, _, _, err := storage.GetInfo(ctx, info.Name)
-=======
 func (o *snapshotter) Update(ctx context.Context, info snapshots.Info, fieldpaths ...string) (newInfo snapshots.Info, err error) {
 	err = o.ms.WithTransaction(ctx, true, func(ctx context.Context) error {
 		newInfo, err = storage.UpdateInfo(ctx, info, fieldpaths...)
->>>>>>> 23d38a72
 		if err != nil {
 			return err
 		}
 
-<<<<<<< HEAD
-	if err := t.Commit(); err != nil {
-		return snapshots.Info{}, err
-	}
-
-	return info, nil
-=======
 		if o.upperdirLabel {
 			id, _, _, err := storage.GetInfo(ctx, newInfo.Name)
 			if err != nil {
@@ -188,7 +164,6 @@
 		return nil
 	})
 	return newInfo, err
->>>>>>> 23d38a72
 }
 
 // Usage returns the resources taken by the snapshot identified by key.
