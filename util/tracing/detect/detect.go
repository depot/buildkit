package detect

import (
	"context"
	"os"
	"path/filepath"
	"sort"
	"strconv"
	"sync"

	"github.com/moby/buildkit/util/bklog"
	"github.com/pkg/errors"
	"go.opentelemetry.io/otel/sdk/resource"
	sdktrace "go.opentelemetry.io/otel/sdk/trace"
	semconv "go.opentelemetry.io/otel/semconv/v1.17.0"
	"go.opentelemetry.io/otel/trace"
)

type ExporterDetector func() (sdktrace.SpanExporter, error)

type detector struct {
	f        ExporterDetector
	priority int
}

var ServiceName string
var Recorder *TraceRecorder

var detectors map[string]detector
var once sync.Once
var tp trace.TracerProvider
var exporter sdktrace.SpanExporter
var closers []func(context.Context) error
var err error

func Register(name string, exp ExporterDetector, priority int) {
	if detectors == nil {
		detectors = map[string]detector{}
	}
	detectors[name] = detector{
		f:        exp,
		priority: priority,
	}
}

func detectExporter() (sdktrace.SpanExporter, error) {
	if n := os.Getenv("OTEL_TRACES_EXPORTER"); n != "" {
		d, ok := detectors[n]
		if !ok {
			if n == "none" {
				return nil, nil
			}
			return nil, errors.Errorf("unsupported opentelemetry tracer %v", n)
		}
		return d.f()
	}
	arr := make([]detector, 0, len(detectors))
	for _, d := range detectors {
		arr = append(arr, d)
	}
	sort.Slice(arr, func(i, j int) bool {
		return arr[i].priority < arr[j].priority
	})
	for _, d := range arr {
		exp, err := d.f()
		if err != nil {
			return nil, err
		}
		if exp != nil {
			return exp, nil
		}
	}
	return nil, nil
}

func getExporter() (sdktrace.SpanExporter, error) {
	exp, err := detectExporter()
	if err != nil {
		return nil, err
<<<<<<< HEAD
	}

	if exp != nil {
		exp = &threadSafeExporterWrapper{
			exporter: exp,
		}
=======
>>>>>>> 23d38a72
	}

	if Recorder != nil {
		Recorder.SpanExporter = exp
		exp = Recorder
	}
	return exp, nil
}
<<<<<<< HEAD

func detect() error {
	tp = trace.NewNoopTracerProvider()

=======

func detect() error {
	tp = trace.NewNoopTracerProvider()

>>>>>>> 23d38a72
	exp, err := getExporter()
	if err != nil || exp == nil {
		return err
	}

	// enable log with traceID when valid exporter
	bklog.EnableLogWithTraceID(true)

	res, err := resource.Detect(context.Background(), serviceNameDetector{})
	if err != nil {
		return err
	}
	res, err = resource.Merge(resource.Default(), res)
	if err != nil {
		return err
	}

	sp := sdktrace.NewBatchSpanProcessor(exp)

	if Recorder != nil {
		Recorder.flush = sp.ForceFlush
	}

	sdktp := sdktrace.NewTracerProvider(sdktrace.WithSpanProcessor(sp), sdktrace.WithResource(res))
	closers = append(closers, sdktp.Shutdown)

	exporter = exp
	tp = sdktp
	return nil
}

func TracerProvider() (trace.TracerProvider, error) {
	once.Do(func() {
		if err1 := detect(); err1 != nil {
			err = err1
		}
	})
	b, _ := strconv.ParseBool(os.Getenv("OTEL_IGNORE_ERROR"))
	if err != nil && !b {
		return nil, err
	}
	return tp, nil
}

func Exporter() (sdktrace.SpanExporter, error) {
	_, err := TracerProvider()
	if err != nil {
		return nil, err
	}
	return exporter, nil
}

func Shutdown(ctx context.Context) error {
	for _, c := range closers {
		if err := c(ctx); err != nil {
			return err
		}
	}
	return nil
}

type serviceNameDetector struct{}

func (serviceNameDetector) Detect(ctx context.Context) (*resource.Resource, error) {
	return resource.StringDetector(
		semconv.SchemaURL,
		semconv.ServiceNameKey,
		func() (string, error) {
			if n := os.Getenv("OTEL_SERVICE_NAME"); n != "" {
				return n, nil
			}
			if ServiceName != "" {
				return ServiceName, nil
			}
			return filepath.Base(os.Args[0]), nil
		},
	).Detect(ctx)
}<|MERGE_RESOLUTION|>--- conflicted
+++ resolved
@@ -77,15 +77,6 @@
 	exp, err := detectExporter()
 	if err != nil {
 		return nil, err
-<<<<<<< HEAD
-	}
-
-	if exp != nil {
-		exp = &threadSafeExporterWrapper{
-			exporter: exp,
-		}
-=======
->>>>>>> 23d38a72
 	}
 
 	if Recorder != nil {
@@ -94,17 +85,10 @@
 	}
 	return exp, nil
 }
-<<<<<<< HEAD
 
 func detect() error {
 	tp = trace.NewNoopTracerProvider()
 
-=======
-
-func detect() error {
-	tp = trace.NewNoopTracerProvider()
-
->>>>>>> 23d38a72
 	exp, err := getExporter()
 	if err != nil || exp == nil {
 		return err
