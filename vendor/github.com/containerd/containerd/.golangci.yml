--- conflicted
+++ resolved
@@ -25,13 +25,10 @@
 
   # Only using / doesn't work due to https://github.com/golangci/golangci-lint/issues/1398.
   exclude-rules:
-<<<<<<< HEAD
-=======
     - path: 'cmd[\\/]containerd[\\/]builtins[\\/]'
       text: "blank-imports:"
     - path: 'contrib[\\/]fuzz[\\/]'
       text: "exported: func name will be used as fuzz.Fuzz"
->>>>>>> 23d38a72
     - path: 'archive[\\/]tarheader[\\/]'
       # conversion is necessary on Linux, unnecessary on macOS
       text: "unnecessary conversion"
