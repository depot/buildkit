/*
   Copyright The containerd Authors.

   Licensed under the Apache License, Version 2.0 (the "License");
   you may not use this file except in compliance with the License.
   You may obtain a copy of the License at

       http://www.apache.org/licenses/LICENSE-2.0

   Unless required by applicable law or agreed to in writing, software
   distributed under the License is distributed on an "AS IS" BASIS,
   WITHOUT WARRANTIES OR CONDITIONS OF ANY KIND, either express or implied.
   See the License for the specific language governing permissions and
   limitations under the License.
*/

package oci

import (
	"context"
	"errors"
	"strings"
<<<<<<< HEAD

	"github.com/containerd/containerd/containers"

	specs "github.com/opencontainers/runtime-spec/specs-go"
	"golang.org/x/sys/windows"
=======

	"github.com/opencontainers/runtime-spec/specs-go"
	"golang.org/x/sys/windows"

	"github.com/containerd/containerd/containers"
>>>>>>> 23d38a72
)

func escapeAndCombineArgs(args []string) string {
	escaped := make([]string, len(args))
	for i, a := range args {
		escaped[i] = windows.EscapeArg(a)
	}
	return strings.Join(escaped, " ")
}

// WithProcessCommandLine replaces the command line on the generated spec
func WithProcessCommandLine(cmdLine string) SpecOpts {
	return func(_ context.Context, _ Client, _ *containers.Container, s *Spec) error {
		setProcess(s)
		s.Process.Args = nil
		s.Process.CommandLine = cmdLine
		return nil
	}
}

// WithHostDevices adds all the hosts device nodes to the container's spec
//
// Not supported on windows
func WithHostDevices(_ context.Context, _ Client, _ *containers.Container, s *Spec) error {
	return nil
}

func DeviceFromPath(path string) (*specs.LinuxDevice, error) {
	return nil, errors.New("device from path not supported on Windows")
}

// WithDevices does nothing on Windows.
func WithDevices(devicePath, containerPath, permissions string) SpecOpts {
	return func(ctx context.Context, client Client, container *containers.Container, spec *Spec) error {
		return nil
	}
}

func escapeAndCombineArgs(args []string) string {
	escaped := make([]string, len(args))
	for i, a := range args {
		escaped[i] = windows.EscapeArg(a)
	}
	return strings.Join(escaped, " ")
}<|MERGE_RESOLUTION|>--- conflicted
+++ resolved
@@ -20,19 +20,11 @@
 	"context"
 	"errors"
 	"strings"
-<<<<<<< HEAD
-
-	"github.com/containerd/containerd/containers"
-
-	specs "github.com/opencontainers/runtime-spec/specs-go"
-	"golang.org/x/sys/windows"
-=======
 
 	"github.com/opencontainers/runtime-spec/specs-go"
 	"golang.org/x/sys/windows"
 
 	"github.com/containerd/containerd/containers"
->>>>>>> 23d38a72
 )
 
 func escapeAndCombineArgs(args []string) string {
@@ -69,12 +61,4 @@
 	return func(ctx context.Context, client Client, container *containers.Container, spec *Spec) error {
 		return nil
 	}
-}
-
-func escapeAndCombineArgs(args []string) string {
-	escaped := make([]string, len(args))
-	for i, a := range args {
-		escaped[i] = windows.EscapeArg(a)
-	}
-	return strings.Join(escaped, " ")
 }