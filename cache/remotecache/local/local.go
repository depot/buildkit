package local

import (
	"context"
	"strconv"
	"time"

	"github.com/containerd/containerd/content"
	"github.com/moby/buildkit/cache/remotecache"
	"github.com/moby/buildkit/session"
	sessioncontent "github.com/moby/buildkit/session/content"
	"github.com/moby/buildkit/util/compression"
	digest "github.com/opencontainers/go-digest"
	ocispecs "github.com/opencontainers/image-spec/specs-go/v1"
	"github.com/pkg/errors"
)

const (
	attrDigest           = "digest"
	attrSrc              = "src"
	attrDest             = "dest"
	attrImageManifest    = "image-manifest"
	attrOCIMediatypes    = "oci-mediatypes"
	contentStoreIDPrefix = "local:"
)

type exporter struct {
	remotecache.Exporter
}

func (*exporter) Name() string {
	return "exporting cache to client directory"
}

// ResolveCacheExporterFunc for "local" cache exporter.
func ResolveCacheExporterFunc(sm *session.Manager) remotecache.ResolveCacheExporterFunc {
	return func(ctx context.Context, g session.Group, attrs map[string]string) (remotecache.Exporter, error) {
		store := attrs[attrDest]
		if store == "" {
			return nil, errors.New("local cache exporter requires dest")
		}
		compressionConfig, err := compression.ParseAttributes(attrs)
		if err != nil {
			return nil, err
		}
		ociMediatypes := true
		if v, ok := attrs[attrOCIMediatypes]; ok {
			b, err := strconv.ParseBool(v)
			if err != nil {
				return nil, errors.Wrapf(err, "failed to parse %s", attrOCIMediatypes)
			}
			ociMediatypes = b
		}
		imageManifest := false
		if v, ok := attrs[attrImageManifest]; ok {
			b, err := strconv.ParseBool(v)
			if err != nil {
				return nil, errors.Wrapf(err, "failed to parse %s", attrImageManifest)
			}
			imageManifest = b
		}
		csID := contentStoreIDPrefix + store
		cs, err := getContentStore(ctx, sm, g, csID)
		if err != nil {
			return nil, err
		}
		return &exporter{remotecache.NewExporter(cs, "", ociMediatypes, imageManifest, compressionConfig)}, nil
	}
}

// ResolveCacheImporterFunc for "local" cache importer.
func ResolveCacheImporterFunc(sm *session.Manager) remotecache.ResolveCacheImporterFunc {
	return func(ctx context.Context, g session.Group, attrs map[string]string) (remotecache.Importer, ocispecs.Descriptor, error) {
		dgstStr := attrs[attrDigest]
		if dgstStr == "" {
			return nil, ocispecs.Descriptor{}, errors.New("local cache importer requires explicit digest")
		}
		dgst := digest.Digest(dgstStr)
		store := attrs[attrSrc]
		if store == "" {
			return nil, ocispecs.Descriptor{}, errors.New("local cache importer requires src")
		}
		csID := contentStoreIDPrefix + store
		cs, err := getContentStore(ctx, sm, g, csID)
		if err != nil {
			return nil, ocispecs.Descriptor{}, err
		}
		info, err := cs.Info(ctx, dgst)
		if err != nil {
			return nil, ocispecs.Descriptor{}, err
		}
		desc := ocispecs.Descriptor{
			// MediaType is typically MediaTypeDockerSchema2ManifestList,
			// but we leave it empty until we get correct support for local index.json
			Digest: dgst,
			Size:   info.Size,
		}
		return remotecache.NewImporter(cs), desc, nil
	}
}

func getContentStore(ctx context.Context, sm *session.Manager, g session.Group, storeID string) (content.Store, error) {
	// TODO: to ensure correct session is detected, new api for finding if storeID is supported is needed
	sessionID := g.SessionIterator().NextSession()
	if sessionID == "" {
		return nil, errors.New("local cache exporter/importer requires session")
	}
	timeoutCtx, cancel := context.WithTimeout(context.Background(), 5*time.Second)
	defer cancel()

	caller, err := sm.Get(timeoutCtx, sessionID, false)
	if err != nil {
		return nil, err
	}
	return &unlazyProvider{sessioncontent.NewCallerStore(caller, storeID), g}, nil
<<<<<<< HEAD
}

type unlazyProvider struct {
	content.Store
	s session.Group
}

func (p *unlazyProvider) UnlazySession(desc ocispecs.Descriptor) session.Group {
	return p.s
=======
>>>>>>> 23d38a72
}

type unlazyProvider struct {
	content.Store
	s session.Group
}

func (p *unlazyProvider) UnlazySession(desc ocispecs.Descriptor) session.Group {
	return p.s
}<|MERGE_RESOLUTION|>--- conflicted
+++ resolved
@@ -113,18 +113,6 @@
 		return nil, err
 	}
 	return &unlazyProvider{sessioncontent.NewCallerStore(caller, storeID), g}, nil
-<<<<<<< HEAD
-}
-
-type unlazyProvider struct {
-	content.Store
-	s session.Group
-}
-
-func (p *unlazyProvider) UnlazySession(desc ocispecs.Descriptor) session.Group {
-	return p.s
-=======
->>>>>>> 23d38a72
 }
 
 type unlazyProvider struct {
