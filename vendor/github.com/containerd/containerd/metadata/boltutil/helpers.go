--- conflicted
+++ resolved
@@ -164,13 +164,8 @@
 	}
 
 	for name, ext := range extensions {
-<<<<<<< HEAD
-		ext := ext
-		p, err := proto.Marshal(&ext)
-=======
 		ext := protobuf.FromAny(ext)
 		p, err := proto.Marshal(ext)
->>>>>>> 23d38a72
 		if err != nil {
 			return err
 		}
