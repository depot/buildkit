--- conflicted
+++ resolved
@@ -3,8 +3,6 @@
 ## Reproducing the pinned dependencies
 
 Reproducing the pinned dependencies is supported since BuildKit v0.11.
-<<<<<<< HEAD
-=======
 
 e.g.,
 ```bash
@@ -80,7 +78,6 @@
 
 ### Timestamps of whiteouts
 Currently, the `SOURCE_DATE_EPOCH` value is not used for the timestamps of "whiteouts" that are created on removing files.
->>>>>>> 23d38a72
 
 Workaround:
 ```dockerfile
@@ -90,59 +87,4 @@
 COPY --from=0 / /
 ```
 
-<<<<<<< HEAD
-Any source type is supported, but how to pin a source depends on the type.
-
-## `SOURCE_DATE_EPOCH`
-[`SOURCE_DATE_EPOCH`](https://reproducible-builds.org/docs/source-date-epoch/) is the convention for pinning timestamps to a specific value.
-
-The Dockerfile frontend supports consuming the `SOURCE_DATE_EPOCH` value as a special build arg, since BuildKit 0.11.
-Minimal support is also available on older BuildKit when using Dockerfile 1.5 frontend.
-
-```console
-buildctl build --frontend dockerfile.v0 --opt build-arg:SOURCE_DATE_EPOCH=$(git log -1 --pretty=%ct) ...
-```
-
-The `buildctl` CLI does not automatically propagate the `$SOURCE_DATE_EPOCH` environment value from the client host to the `SOURCE_DATE_EPOCH` build arg.
-However, higher level build tools, such as Docker Buildx (>= 0.10), may automatically capture the environment value.
-
-The build arg value is used for:
-- the `created` timestamp in the [OCI Image Config](https://github.com/opencontainers/image-spec/blob/main/config.md#properties)
-- the `created` timestamp in the `history` objects in the [OCI Image Config](https://github.com/opencontainers/image-spec/blob/main/config.md#properties)
-- the `org.opencontainers.image.created` annotation in the [OCI Image Index](https://github.com/opencontainers/image-spec/blob/main/annotations.md#pre-defined-annotation-keys)
-- the timestamp of the files exported with the `local` exporter
-- the timestamp of the files exported with the `tar` exporter
-
-The build arg value is not used for the timestamps of the files inside the image currently ([Caveats](#caveats)).
-
-See also the [documentation](/frontend/dockerfile/docs/reference.md#buildkit-built-in-build-args) of the Dockerfile frontend.
-
-## Caveats
-### Timestamps of the files inside the image
-Currently, the `SOURCE_DATE_EPOCH` value is not used for the timestamps of the files inside the image.
-
-Workaround:
-```dockerfile
-# Limit the timestamp upper bound to SOURCE_DATE_EPOCH.
-# Workaround for https://github.com/moby/buildkit/issues/3180
-ARG SOURCE_DATE_EPOCH
-RUN find $( ls / | grep -E -v "^(dev|mnt|proc|sys)$" ) -newermt "@${SOURCE_DATE_EPOCH}" -writable -xdev | xargs touch --date="@${SOURCE_DATE_EPOCH}" --no-dereference
-```
-
-The `touch` command above is [not effective](https://github.com/moby/buildkit/issues/3309) for mount point directories.
-A workaround is to create mount point directories below `/dev` (tmpfs) so that the mount points will not be included in the image layer.
-
-### Timestamps of whiteouts
-Currently, the `SOURCE_DATE_EPOCH` value is not used for the timestamps of "whiteouts" that are created on removing files.
-
-Workaround:
-```dockerfile
-# Squash the entire stage for resetting the whiteout timestamps.
-# Workaround for https://github.com/moby/buildkit/issues/3168
-FROM scratch
-COPY --from=0 / /
-```
-
-=======
->>>>>>> 23d38a72
 The timestamps of the regular files in the original stage are maintained in the squashed stage, so you do not need to touch the files after this `COPY` instruction.