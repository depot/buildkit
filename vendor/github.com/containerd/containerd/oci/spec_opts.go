/*
   Copyright The containerd Authors.

   Licensed under the Apache License, Version 2.0 (the "License");
   you may not use this file except in compliance with the License.
   You may obtain a copy of the License at

       http://www.apache.org/licenses/LICENSE-2.0

   Unless required by applicable law or agreed to in writing, software
   distributed under the License is distributed on an "AS IS" BASIS,
   WITHOUT WARRANTIES OR CONDITIONS OF ANY KIND, either express or implied.
   See the License for the specific language governing permissions and
   limitations under the License.
*/

package oci

import (
	"bufio"
	"context"
	"encoding/json"
	"errors"
	"fmt"
	"os"
	"path/filepath"
	"runtime"
	"strconv"
	"strings"

	"github.com/containerd/containerd/containers"
	"github.com/containerd/containerd/content"
	"github.com/containerd/containerd/images"
	"github.com/containerd/containerd/mount"
	"github.com/containerd/containerd/namespaces"
	"github.com/containerd/containerd/platforms"
	"github.com/containerd/continuity/fs"
	v1 "github.com/opencontainers/image-spec/specs-go/v1"
	"github.com/opencontainers/runc/libcontainer/user"
	"github.com/opencontainers/runtime-spec/specs-go"
)

// SpecOpts sets spec specific information to a newly generated OCI spec
type SpecOpts func(context.Context, Client, *containers.Container, *Spec) error

// Compose converts a sequence of spec operations into a single operation
func Compose(opts ...SpecOpts) SpecOpts {
	return func(ctx context.Context, client Client, c *containers.Container, s *Spec) error {
		for _, o := range opts {
			if err := o(ctx, client, c, s); err != nil {
				return err
			}
		}
		return nil
	}
}

// setProcess sets Process to empty if unset
func setProcess(s *Spec) {
	if s.Process == nil {
		s.Process = &specs.Process{}
	}
}

// setRoot sets Root to empty if unset
func setRoot(s *Spec) {
	if s.Root == nil {
		s.Root = &specs.Root{}
	}
}

// setLinux sets Linux to empty if unset
func setLinux(s *Spec) {
	if s.Linux == nil {
		s.Linux = &specs.Linux{}
	}
}

func setResources(s *Spec) {
	if s.Linux != nil {
		if s.Linux.Resources == nil {
			s.Linux.Resources = &specs.LinuxResources{}
		}
	}
}

//nolint:nolintlint,unused // not used on all platforms
func setResourcesWindows(s *Spec) {
	if s.Windows != nil {
		if s.Windows.Resources == nil {
			s.Windows.Resources = &specs.WindowsResources{}
		}
	}
}

//nolint:nolintlint,unused // not used on all platforms
func setCPU(s *Spec) {
	setResources(s)
	if s.Linux != nil {
		if s.Linux.Resources.CPU == nil {
			s.Linux.Resources.CPU = &specs.LinuxCPU{}
		}
	}
}

//nolint:nolintlint,unused // not used on all platforms
func setCPUWindows(s *Spec) {
	setResourcesWindows(s)
	if s.Windows != nil {
		if s.Windows.Resources.CPU == nil {
			s.Windows.Resources.CPU = &specs.WindowsCPUResources{}
		}
	}
}

// setCapabilities sets Linux Capabilities to empty if unset
func setCapabilities(s *Spec) {
	setProcess(s)
	if s.Process.Capabilities == nil {
		s.Process.Capabilities = &specs.LinuxCapabilities{}
	}
}

// ensureAdditionalGids ensures that the primary GID is also included in the additional GID list.
func ensureAdditionalGids(s *Spec) {
	setProcess(s)
	for _, f := range s.Process.User.AdditionalGids {
		if f == s.Process.User.GID {
			return
		}
	}
	s.Process.User.AdditionalGids = append([]uint32{s.Process.User.GID}, s.Process.User.AdditionalGids...)
}

// WithDefaultSpec returns a SpecOpts that will populate the spec with default
// values.
//
// Use as the first option to clear the spec, then apply options afterwards.
func WithDefaultSpec() SpecOpts {
	return func(ctx context.Context, _ Client, c *containers.Container, s *Spec) error {
		return generateDefaultSpecWithPlatform(ctx, platforms.DefaultString(), c.ID, s)
	}
}

// WithDefaultSpecForPlatform returns a SpecOpts that will populate the spec
// with default values for a given platform.
//
// Use as the first option to clear the spec, then apply options afterwards.
func WithDefaultSpecForPlatform(platform string) SpecOpts {
	return func(ctx context.Context, _ Client, c *containers.Container, s *Spec) error {
		return generateDefaultSpecWithPlatform(ctx, platform, c.ID, s)
	}
}

// WithSpecFromBytes loads the spec from the provided byte slice.
func WithSpecFromBytes(p []byte) SpecOpts {
	return func(_ context.Context, _ Client, _ *containers.Container, s *Spec) error {
		*s = Spec{} // make sure spec is cleared.
		if err := json.Unmarshal(p, s); err != nil {
			return fmt.Errorf("decoding spec config file failed, current supported OCI runtime-spec : v%s: %w", specs.Version, err)
		}
		return nil
	}
}

// WithSpecFromFile loads the specification from the provided filename.
func WithSpecFromFile(filename string) SpecOpts {
	return func(ctx context.Context, c Client, container *containers.Container, s *Spec) error {
		p, err := os.ReadFile(filename)
		if err != nil {
			return fmt.Errorf("cannot load spec config file: %w", err)
		}
		return WithSpecFromBytes(p)(ctx, c, container, s)
	}
}

// WithEnv appends environment variables
func WithEnv(environmentVariables []string) SpecOpts {
	return func(_ context.Context, _ Client, _ *containers.Container, s *Spec) error {
		if len(environmentVariables) > 0 {
			setProcess(s)
			s.Process.Env = replaceOrAppendEnvValues(s.Process.Env, environmentVariables)
		}
		return nil
	}
}

// WithDefaultPathEnv sets the $PATH environment variable to the
// default PATH defined in this package.
func WithDefaultPathEnv(_ context.Context, _ Client, _ *containers.Container, s *Spec) error {
	s.Process.Env = replaceOrAppendEnvValues(s.Process.Env, defaultUnixEnv)
	return nil
}

// replaceOrAppendEnvValues returns the defaults with the overrides either
// replaced by env key or appended to the list
func replaceOrAppendEnvValues(defaults, overrides []string) []string {
	cache := make(map[string]int, len(defaults))
	results := make([]string, 0, len(defaults))
	for i, e := range defaults {
		k, _, _ := strings.Cut(e, "=")
		results = append(results, e)
		cache[k] = i
	}

	for _, value := range overrides {
		// Values w/o = means they want this env to be removed/unset.
		k, _, ok := strings.Cut(value, "=")
		if !ok {
			if i, exists := cache[k]; exists {
				results[i] = "" // Used to indicate it should be removed
			}
			continue
		}

		// Just do a normal set/update
		if i, exists := cache[k]; exists {
			results[i] = value
		} else {
			results = append(results, value)
		}
	}

	// Now remove all entries that we want to "unset"
	for i := 0; i < len(results); i++ {
		if results[i] == "" {
			results = append(results[:i], results[i+1:]...)
			i--
		}
	}

	return results
}

// WithProcessArgs replaces the args on the generated spec
func WithProcessArgs(args ...string) SpecOpts {
	return func(_ context.Context, _ Client, _ *containers.Container, s *Spec) error {
		setProcess(s)
		s.Process.Args = args
		s.Process.CommandLine = ""
		return nil
	}
}

// WithProcessCwd replaces the current working directory on the generated spec
func WithProcessCwd(cwd string) SpecOpts {
	return func(_ context.Context, _ Client, _ *containers.Container, s *Spec) error {
		setProcess(s)
		s.Process.Cwd = cwd
		return nil
	}
}

// WithTTY sets the information on the spec as well as the environment variables for
// using a TTY
func WithTTY(_ context.Context, _ Client, _ *containers.Container, s *Spec) error {
	setProcess(s)
	s.Process.Terminal = true
	if s.Linux != nil {
		s.Process.Env = append(s.Process.Env, "TERM=xterm")
	}

	return nil
}

// WithTTYSize sets the information on the spec as well as the environment variables for
// using a TTY
func WithTTYSize(width, height int) SpecOpts {
	return func(_ context.Context, _ Client, _ *containers.Container, s *Spec) error {
		setProcess(s)
		if s.Process.ConsoleSize == nil {
			s.Process.ConsoleSize = &specs.Box{}
		}
		s.Process.ConsoleSize.Width = uint(width)
		s.Process.ConsoleSize.Height = uint(height)
		return nil
	}
}

// WithHostname sets the container's hostname
func WithHostname(name string) SpecOpts {
	return func(_ context.Context, _ Client, _ *containers.Container, s *Spec) error {
		s.Hostname = name
		return nil
	}
}

// WithDomainname sets the container's NIS domain name
func WithDomainname(name string) SpecOpts {
	return func(_ context.Context, _ Client, _ *containers.Container, s *Spec) error {
		s.Domainname = name
		return nil
	}
}

// WithMounts appends mounts
func WithMounts(mounts []specs.Mount) SpecOpts {
	return func(_ context.Context, _ Client, _ *containers.Container, s *Spec) error {
		s.Mounts = append(s.Mounts, mounts...)
		return nil
	}
}

// WithoutMounts removes mounts
func WithoutMounts(dests ...string) SpecOpts {
	return func(_ context.Context, _ Client, _ *containers.Container, s *Spec) error {
		var (
			mounts  []specs.Mount
			current = s.Mounts
		)
	mLoop:
		for _, m := range current {
			mDestination := filepath.Clean(m.Destination)
			for _, dest := range dests {
				if mDestination == dest {
					continue mLoop
				}
			}
			mounts = append(mounts, m)
		}
		s.Mounts = mounts
		return nil
	}
}

// WithHostNamespace allows a task to run inside the host's linux namespace
func WithHostNamespace(ns specs.LinuxNamespaceType) SpecOpts {
	return func(_ context.Context, _ Client, _ *containers.Container, s *Spec) error {
		setLinux(s)
		for i, n := range s.Linux.Namespaces {
			if n.Type == ns {
				s.Linux.Namespaces = append(s.Linux.Namespaces[:i], s.Linux.Namespaces[i+1:]...)
				return nil
			}
		}
		return nil
	}
}

// WithLinuxNamespace uses the passed in namespace for the spec. If a namespace of the same type already exists in the
// spec, the existing namespace is replaced by the one provided.
func WithLinuxNamespace(ns specs.LinuxNamespace) SpecOpts {
	return func(_ context.Context, _ Client, _ *containers.Container, s *Spec) error {
		setLinux(s)
		for i, n := range s.Linux.Namespaces {
			if n.Type == ns.Type {
				s.Linux.Namespaces[i] = ns
				return nil
			}
		}
		s.Linux.Namespaces = append(s.Linux.Namespaces, ns)
		return nil
	}
}

// WithNewPrivileges turns off the NoNewPrivileges feature flag in the spec
func WithNewPrivileges(_ context.Context, _ Client, _ *containers.Container, s *Spec) error {
	setProcess(s)
	s.Process.NoNewPrivileges = false

	return nil
}

// WithImageConfig configures the spec to from the configuration of an Image
func WithImageConfig(image Image) SpecOpts {
	return WithImageConfigArgs(image, nil)
}

// WithImageConfigArgs configures the spec to from the configuration of an Image with additional args that
// replaces the CMD of the image
func WithImageConfigArgs(image Image, args []string) SpecOpts {
	return func(ctx context.Context, client Client, c *containers.Container, s *Spec) error {
		ic, err := image.Config(ctx)
		if err != nil {
			return err
		}
		var (
			imageConfigBytes []byte
			ociimage         v1.Image
			config           v1.ImageConfig
		)
		switch ic.MediaType {
		case v1.MediaTypeImageConfig, images.MediaTypeDockerSchema2Config:
			var err error
			imageConfigBytes, err = content.ReadBlob(ctx, image.ContentStore(), ic)
			if err != nil {
				return err
			}

			if err := json.Unmarshal(imageConfigBytes, &ociimage); err != nil {
				return err
			}
			config = ociimage.Config
		default:
			return fmt.Errorf("unknown image config media type %s", ic.MediaType)
		}

		appendOSMounts(s, ociimage.OS)
		setProcess(s)
		if s.Linux != nil {
			defaults := config.Env
			if len(defaults) == 0 {
				defaults = defaultUnixEnv
			}
			s.Process.Env = replaceOrAppendEnvValues(defaults, s.Process.Env)
			cmd := config.Cmd
			if len(args) > 0 {
				cmd = args
			}
			s.Process.Args = append(config.Entrypoint, cmd...)

			cwd := config.WorkingDir
			if cwd == "" {
				cwd = "/"
			}
			s.Process.Cwd = cwd
			if config.User != "" {
				if err := WithUser(config.User)(ctx, client, c, s); err != nil {
					return err
				}
				return WithAdditionalGIDs(fmt.Sprintf("%d", s.Process.User.UID))(ctx, client, c, s)
			}
			// we should query the image's /etc/group for additional GIDs
			// even if there is no specified user in the image config
			return WithAdditionalGIDs("root")(ctx, client, c, s)
		} else if s.Windows != nil {
			s.Process.Env = replaceOrAppendEnvValues(config.Env, s.Process.Env)

			// To support Docker ArgsEscaped on Windows we need to combine the
			// image Entrypoint & (Cmd Or User Args) while taking into account
			// if Docker has already escaped them in the image config. When
			// Docker sets `ArgsEscaped==true` in the config it has pre-escaped
			// either Entrypoint or Cmd or both. Cmd should always be treated as
			// arguments appended to Entrypoint unless:
			//
			// 1. Entrypoint does not exist, in which case Cmd[0] is the
			// executable.
			//
			// 2. The user overrides the Cmd with User Args when activating the
			// container in which case those args should be appended to the
			// Entrypoint if it exists.
			//
			// To effectively do this we need to know if the arguments came from
			// the user or if the arguments came from the image config when
			// ArgsEscaped==true. In this case we only want to escape the
			// additional user args when forming the complete CommandLine. This
			// is safe in both cases of Entrypoint or Cmd being set because
			// Docker will always escape them to an array of length one. Thus in
			// both cases it is the "executable" portion of the command.
			//
			// In the case ArgsEscaped==false, Entrypoint or Cmd will contain
			// any number of entries that are all unescaped and can simply be
			// combined (potentially overwriting Cmd with User Args if present)
			// and forwarded the container start as an Args array.
			cmd := config.Cmd
			cmdFromImage := true
			if len(args) > 0 {
				cmd = args
				cmdFromImage = false
			}

			cmd = append(config.Entrypoint, cmd...)
			if len(cmd) == 0 {
				return errors.New("no arguments specified")
			}

			if config.ArgsEscaped && (len(config.Entrypoint) > 0 || cmdFromImage) {
				s.Process.Args = nil
				s.Process.CommandLine = cmd[0]
				if len(cmd) > 1 {
					s.Process.CommandLine += " " + escapeAndCombineArgs(cmd[1:])
				}
			} else {
				s.Process.Args = cmd
				s.Process.CommandLine = ""
			}

			s.Process.Cwd = config.WorkingDir
			s.Process.User = specs.User{
				Username: config.User,
			}
		} else {
			return errors.New("spec does not contain Linux or Windows section")
		}
		return nil
	}
}

// WithRootFSPath specifies unmanaged rootfs path.
func WithRootFSPath(path string) SpecOpts {
	return func(_ context.Context, _ Client, _ *containers.Container, s *Spec) error {
		setRoot(s)
		s.Root.Path = path
		// Entrypoint is not set here (it's up to caller)
		return nil
	}
}

// WithRootFSReadonly sets specs.Root.Readonly to true
func WithRootFSReadonly() SpecOpts {
	return func(_ context.Context, _ Client, _ *containers.Container, s *Spec) error {
		setRoot(s)
		s.Root.Readonly = true
		return nil
	}
}

// WithNoNewPrivileges sets no_new_privileges on the process for the container
func WithNoNewPrivileges(_ context.Context, _ Client, _ *containers.Container, s *Spec) error {
	setProcess(s)
	s.Process.NoNewPrivileges = true
	return nil
}

// WithHostHostsFile bind-mounts the host's /etc/hosts into the container as readonly
func WithHostHostsFile(_ context.Context, _ Client, _ *containers.Container, s *Spec) error {
	s.Mounts = append(s.Mounts, specs.Mount{
		Destination: "/etc/hosts",
		Type:        "bind",
		Source:      "/etc/hosts",
		Options:     []string{"rbind", "ro"},
	})
	return nil
}

// WithHostResolvconf bind-mounts the host's /etc/resolv.conf into the container as readonly
func WithHostResolvconf(_ context.Context, _ Client, _ *containers.Container, s *Spec) error {
	s.Mounts = append(s.Mounts, specs.Mount{
		Destination: "/etc/resolv.conf",
		Type:        "bind",
		Source:      "/etc/resolv.conf",
		Options:     []string{"rbind", "ro"},
	})
	return nil
}

// WithHostLocaltime bind-mounts the host's /etc/localtime into the container as readonly
func WithHostLocaltime(_ context.Context, _ Client, _ *containers.Container, s *Spec) error {
	s.Mounts = append(s.Mounts, specs.Mount{
		Destination: "/etc/localtime",
		Type:        "bind",
		Source:      "/etc/localtime",
		Options:     []string{"rbind", "ro"},
	})
	return nil
}

// WithUserNamespace sets the uid and gid mappings for the task
// this can be called multiple times to add more mappings to the generated spec
func WithUserNamespace(uidMap, gidMap []specs.LinuxIDMapping) SpecOpts {
	return func(_ context.Context, _ Client, _ *containers.Container, s *Spec) error {
		var hasUserns bool
		setLinux(s)
		for _, ns := range s.Linux.Namespaces {
			if ns.Type == specs.UserNamespace {
				hasUserns = true
				break
			}
		}
		if !hasUserns {
			s.Linux.Namespaces = append(s.Linux.Namespaces, specs.LinuxNamespace{
				Type: specs.UserNamespace,
			})
		}
		s.Linux.UIDMappings = append(s.Linux.UIDMappings, uidMap...)
		s.Linux.GIDMappings = append(s.Linux.GIDMappings, gidMap...)
		return nil
	}
}

// WithCgroup sets the container's cgroup path
func WithCgroup(path string) SpecOpts {
	return func(_ context.Context, _ Client, _ *containers.Container, s *Spec) error {
		setLinux(s)
		s.Linux.CgroupsPath = path
		return nil
	}
}

// WithNamespacedCgroup uses the namespace set on the context to create a
// root directory for containers in the cgroup with the id as the subcgroup
func WithNamespacedCgroup() SpecOpts {
	return func(ctx context.Context, _ Client, c *containers.Container, s *Spec) error {
		namespace, err := namespaces.NamespaceRequired(ctx)
		if err != nil {
			return err
		}
		setLinux(s)
		s.Linux.CgroupsPath = filepath.Join("/", namespace, c.ID)
		return nil
	}
}

// WithUser sets the user to be used within the container.
// It accepts a valid user string in OCI Image Spec v1.0.0:
//
//	user, uid, user:group, uid:gid, uid:group, user:gid
func WithUser(userstr string) SpecOpts {
	return func(ctx context.Context, client Client, c *containers.Container, s *Spec) error {
		defer ensureAdditionalGids(s)
		setProcess(s)
		s.Process.User.AdditionalGids = nil

		// For LCOW it's a bit harder to confirm that the user actually exists on the host as a rootfs isn't
		// mounted on the host and shared into the guest, but rather the rootfs is constructed entirely in the
		// guest itself. To accommodate this, a spot to place the user string provided by a client as-is is needed.
		// The `Username` field on the runtime spec is marked by Platform as only for Windows, and in this case it
		// *is* being set on a Windows host at least, but will be used as a temporary holding spot until the guest
		// can use the string to perform these same operations to grab the uid:gid inside.
		//
		// Mounts are not supported on Darwin, so using the same workaround.
		if (s.Windows != nil && s.Linux != nil) || runtime.GOOS == "darwin" {
			s.Process.User.Username = userstr
			return nil
		}

		parts := strings.Split(userstr, ":")
		switch len(parts) {
		case 1:
			v, err := strconv.Atoi(parts[0])
			if err != nil {
				// if we cannot parse as a uint they try to see if it is a username
				return WithUsername(userstr)(ctx, client, c, s)
			}
			return WithUserID(uint32(v))(ctx, client, c, s)
		case 2:
			var (
				username  string
				groupname string
			)
			var uid, gid uint32
			v, err := strconv.Atoi(parts[0])
			if err != nil {
				username = parts[0]
			} else {
				uid = uint32(v)
			}
			if v, err = strconv.Atoi(parts[1]); err != nil {
				groupname = parts[1]
			} else {
				gid = uint32(v)
			}
			if username == "" && groupname == "" {
				s.Process.User.UID, s.Process.User.GID = uid, gid
				return nil
			}
			f := func(root string) error {
				if username != "" {
					user, err := UserFromPath(root, func(u user.User) bool {
						return u.Name == username
					})
					if err != nil {
						return err
					}
					uid = uint32(user.Uid)
				}
				if groupname != "" {
					gid, err = GIDFromPath(root, func(g user.Group) bool {
						return g.Name == groupname
					})
					if err != nil {
						return err
					}
				}
				s.Process.User.UID, s.Process.User.GID = uid, gid
				return nil
			}
			if c.Snapshotter == "" && c.SnapshotKey == "" {
				if !isRootfsAbs(s.Root.Path) {
					return errors.New("rootfs absolute path is required")
				}
				return f(s.Root.Path)
			}
			if c.Snapshotter == "" {
				return errors.New("no snapshotter set for container")
			}
			if c.SnapshotKey == "" {
				return errors.New("rootfs snapshot not created for container")
			}
			snapshotter := client.SnapshotService(c.Snapshotter)
			mounts, err := snapshotter.Mounts(ctx, c.SnapshotKey)
			if err != nil {
				return err
			}

			// Use a read-only mount when trying to get user/group information
			// from the container's rootfs. Since the option does read operation
			// only, we append ReadOnly mount option to prevent the Linux kernel
			// from syncing whole filesystem in umount syscall.
			return mount.WithReadonlyTempMount(ctx, mounts, f)
		default:
			return fmt.Errorf("invalid USER value %s", userstr)
		}
	}
}

// WithUIDGID allows the UID and GID for the Process to be set
func WithUIDGID(uid, gid uint32) SpecOpts {
	return func(_ context.Context, _ Client, _ *containers.Container, s *Spec) error {
		defer ensureAdditionalGids(s)
		setProcess(s)
		s.Process.User.AdditionalGids = nil
		s.Process.User.UID = uid
		s.Process.User.GID = gid
		return nil
	}
}

// WithUserID sets the correct UID and GID for the container based
// on the image's /etc/passwd contents. If /etc/passwd does not exist,
// or uid is not found in /etc/passwd, it sets the requested uid,
// additionally sets the gid to 0, and does not return an error.
func WithUserID(uid uint32) SpecOpts {
	return func(ctx context.Context, client Client, c *containers.Container, s *Spec) (err error) {
		defer ensureAdditionalGids(s)
		setProcess(s)
		s.Process.User.AdditionalGids = nil
		setUser := func(root string) error {
			user, err := UserFromPath(root, func(u user.User) bool {
				return u.Uid == int(uid)
			})
			if err != nil {
				if os.IsNotExist(err) || err == ErrNoUsersFound {
					s.Process.User.UID, s.Process.User.GID = uid, 0
					return nil
				}
				return err
			}
			s.Process.User.UID, s.Process.User.GID = uint32(user.Uid), uint32(user.Gid)
			return nil
		}
		if c.Snapshotter == "" && c.SnapshotKey == "" {
			if !isRootfsAbs(s.Root.Path) {
				return errors.New("rootfs absolute path is required")
			}
			return setUser(s.Root.Path)
		}
		if c.Snapshotter == "" {
			return errors.New("no snapshotter set for container")
		}
		if c.SnapshotKey == "" {
			return errors.New("rootfs snapshot not created for container")
		}
		snapshotter := client.SnapshotService(c.Snapshotter)
		mounts, err := snapshotter.Mounts(ctx, c.SnapshotKey)
		if err != nil {
			return err
		}

<<<<<<< HEAD
		mounts = tryReadonlyMounts(mounts)
		return mount.WithTempMount(ctx, mounts, setUser)
=======
		// Use a read-only mount when trying to get user/group information
		// from the container's rootfs. Since the option does read operation
		// only, we append ReadOnly mount option to prevent the Linux kernel
		// from syncing whole filesystem in umount syscall.
		return mount.WithReadonlyTempMount(ctx, mounts, setUser)
>>>>>>> 23d38a72
	}
}

// WithUsername sets the correct UID and GID for the container
// based on the image's /etc/passwd contents. If /etc/passwd
// does not exist, or the username is not found in /etc/passwd,
// it returns error. On Windows this sets the username as provided,
// the operating system will validate the user when going to run
// the container.
func WithUsername(username string) SpecOpts {
	return func(ctx context.Context, client Client, c *containers.Container, s *Spec) (err error) {
		defer ensureAdditionalGids(s)
		setProcess(s)
		s.Process.User.AdditionalGids = nil
		if s.Linux != nil {
			setUser := func(root string) error {
				user, err := UserFromPath(root, func(u user.User) bool {
					return u.Name == username
				})
				if err != nil {
					return err
				}
				s.Process.User.UID, s.Process.User.GID = uint32(user.Uid), uint32(user.Gid)
				return nil
			}
			if c.Snapshotter == "" && c.SnapshotKey == "" {
				if !isRootfsAbs(s.Root.Path) {
					return errors.New("rootfs absolute path is required")
				}
				return setUser(s.Root.Path)
			}
			if c.Snapshotter == "" {
				return errors.New("no snapshotter set for container")
			}
			if c.SnapshotKey == "" {
				return errors.New("rootfs snapshot not created for container")
			}
			snapshotter := client.SnapshotService(c.Snapshotter)
			mounts, err := snapshotter.Mounts(ctx, c.SnapshotKey)
			if err != nil {
				return err
			}

<<<<<<< HEAD
			mounts = tryReadonlyMounts(mounts)
			return mount.WithTempMount(ctx, mounts, setUser)
=======
			// Use a read-only mount when trying to get user/group information
			// from the container's rootfs. Since the option does read operation
			// only, we append ReadOnly mount option to prevent the Linux kernel
			// from syncing whole filesystem in umount syscall.
			return mount.WithReadonlyTempMount(ctx, mounts, setUser)
>>>>>>> 23d38a72
		} else if s.Windows != nil {
			s.Process.User.Username = username
		} else {
			return errors.New("spec does not contain Linux or Windows section")
		}
		return nil
	}
}

// WithAdditionalGIDs sets the OCI spec's additionalGids array to any additional groups listed
// for a particular user in the /etc/group file of the image's root filesystem
// The passed in user can be either a uid or a username.
func WithAdditionalGIDs(userstr string) SpecOpts {
	return func(ctx context.Context, client Client, c *containers.Container, s *Spec) (err error) {
		// For LCOW or on Darwin additional GID's not supported
		if s.Windows != nil || runtime.GOOS == "darwin" {
			return nil
		}
		setProcess(s)
		s.Process.User.AdditionalGids = nil
		setAdditionalGids := func(root string) error {
			defer ensureAdditionalGids(s)
			var username string
			uid, err := strconv.Atoi(userstr)
			if err == nil {
				user, err := UserFromPath(root, func(u user.User) bool {
					return u.Uid == uid
				})
				if err != nil {
					if os.IsNotExist(err) || err == ErrNoUsersFound {
						return nil
					}
					return err
				}
				username = user.Name
			} else {
				username = userstr
			}
			gids, err := getSupplementalGroupsFromPath(root, func(g user.Group) bool {
				// we only want supplemental groups
				if g.Name == username {
					return false
				}
				for _, entry := range g.List {
					if entry == username {
						return true
					}
				}
				return false
			})
			if err != nil {
				if os.IsNotExist(err) {
					return nil
				}
				return err
			}
			s.Process.User.AdditionalGids = gids
			return nil
		}
		if c.Snapshotter == "" && c.SnapshotKey == "" {
			if !isRootfsAbs(s.Root.Path) {
				return errors.New("rootfs absolute path is required")
			}
			return setAdditionalGids(s.Root.Path)
		}
		if c.Snapshotter == "" {
			return errors.New("no snapshotter set for container")
		}
		if c.SnapshotKey == "" {
			return errors.New("rootfs snapshot not created for container")
		}
		snapshotter := client.SnapshotService(c.Snapshotter)
		mounts, err := snapshotter.Mounts(ctx, c.SnapshotKey)
		if err != nil {
			return err
		}

		// Use a read-only mount when trying to get user/group information
		// from the container's rootfs. Since the option does read operation
		// only, we append ReadOnly mount option to prevent the Linux kernel
		// from syncing whole filesystem in umount syscall.
		return mount.WithReadonlyTempMount(ctx, mounts, setAdditionalGids)
	}
}

// WithAppendAdditionalGroups append additional groups within the container.
// The passed in groups can be either a gid or a groupname.
func WithAppendAdditionalGroups(groups ...string) SpecOpts {
	return func(ctx context.Context, client Client, c *containers.Container, s *Spec) (err error) {
		// For LCOW or on Darwin additional GID's are not supported
		if s.Windows != nil || runtime.GOOS == "darwin" {
			return nil
		}
		setProcess(s)
		setAdditionalGids := func(root string) error {
			defer ensureAdditionalGids(s)
			gpath, err := fs.RootPath(root, "/etc/group")
			if err != nil {
				return err
			}
			ugroups, err := user.ParseGroupFile(gpath)
			if err != nil {
				return err
			}
			groupMap := make(map[string]user.Group)
			for _, group := range ugroups {
				groupMap[group.Name] = group
			}
			var gids []uint32
			for _, group := range groups {
				gid, err := strconv.ParseUint(group, 10, 32)
				if err == nil {
					gids = append(gids, uint32(gid))
				} else {
					g, ok := groupMap[group]
					if !ok {
						return fmt.Errorf("unable to find group %s", group)
					}
					gids = append(gids, uint32(g.Gid))
				}
			}
			s.Process.User.AdditionalGids = append(s.Process.User.AdditionalGids, gids...)
			return nil
		}
		if c.Snapshotter == "" && c.SnapshotKey == "" {
			if !filepath.IsAbs(s.Root.Path) {
				return errors.New("rootfs absolute path is required")
			}
			return setAdditionalGids(s.Root.Path)
		}
		if c.Snapshotter == "" {
			return errors.New("no snapshotter set for container")
		}
		if c.SnapshotKey == "" {
			return errors.New("rootfs snapshot not created for container")
		}
		snapshotter := client.SnapshotService(c.Snapshotter)
		mounts, err := snapshotter.Mounts(ctx, c.SnapshotKey)
		if err != nil {
			return err
		}

		// Use a read-only mount when trying to get user/group information
		// from the container's rootfs. Since the option does read operation
		// only, we append ReadOnly mount option to prevent the Linux kernel
		// from syncing whole filesystem in umount syscall.
		return mount.WithReadonlyTempMount(ctx, mounts, setAdditionalGids)
	}
}

// WithAppendAdditionalGroups append additional groups within the container.
// The passed in groups can be either a gid or a groupname.
func WithAppendAdditionalGroups(groups ...string) SpecOpts {
	return func(ctx context.Context, client Client, c *containers.Container, s *Spec) (err error) {
		// For LCOW or on Darwin additional GID's are not supported
		if s.Windows != nil || runtime.GOOS == "darwin" {
			return nil
		}
		setProcess(s)
		setAdditionalGids := func(root string) error {
			defer ensureAdditionalGids(s)
			gpath, err := fs.RootPath(root, "/etc/group")
			if err != nil {
				return err
			}
			ugroups, err := user.ParseGroupFile(gpath)
			if err != nil {
				return err
			}
			groupMap := make(map[string]user.Group)
			for _, group := range ugroups {
				groupMap[group.Name] = group
			}
			var gids []uint32
			for _, group := range groups {
				gid, err := strconv.ParseUint(group, 10, 32)
				if err == nil {
					gids = append(gids, uint32(gid))
				} else {
					g, ok := groupMap[group]
					if !ok {
						return fmt.Errorf("unable to find group %s", group)
					}
					gids = append(gids, uint32(g.Gid))
				}
			}
			s.Process.User.AdditionalGids = append(s.Process.User.AdditionalGids, gids...)
			return nil
		}
		if c.Snapshotter == "" && c.SnapshotKey == "" {
			if !filepath.IsAbs(s.Root.Path) {
				return errors.New("rootfs absolute path is required")
			}
			return setAdditionalGids(s.Root.Path)
		}
		if c.Snapshotter == "" {
			return errors.New("no snapshotter set for container")
		}
		if c.SnapshotKey == "" {
			return errors.New("rootfs snapshot not created for container")
		}
		snapshotter := client.SnapshotService(c.Snapshotter)
		mounts, err := snapshotter.Mounts(ctx, c.SnapshotKey)
		if err != nil {
			return err
		}

		mounts = tryReadonlyMounts(mounts)
		return mount.WithTempMount(ctx, mounts, setAdditionalGids)
	}
}

// WithCapabilities sets Linux capabilities on the process
func WithCapabilities(caps []string) SpecOpts {
	return func(_ context.Context, _ Client, _ *containers.Container, s *Spec) error {
		setCapabilities(s)

		s.Process.Capabilities.Bounding = caps
		s.Process.Capabilities.Effective = caps
		s.Process.Capabilities.Permitted = caps

		return nil
	}
}

func capsContain(caps []string, s string) bool {
	for _, c := range caps {
		if c == s {
			return true
		}
	}
	return false
}

func removeCap(caps *[]string, s string) {
	var newcaps []string
	for _, c := range *caps {
		if c == s {
			continue
		}
		newcaps = append(newcaps, c)
	}
	*caps = newcaps
}

// WithAddedCapabilities adds the provided capabilities
func WithAddedCapabilities(caps []string) SpecOpts {
	return func(_ context.Context, _ Client, _ *containers.Container, s *Spec) error {
		setCapabilities(s)
		for _, c := range caps {
			for _, cl := range []*[]string{
				&s.Process.Capabilities.Bounding,
				&s.Process.Capabilities.Effective,
				&s.Process.Capabilities.Permitted,
			} {
				if !capsContain(*cl, c) {
					*cl = append(*cl, c)
				}
			}
		}
		return nil
	}
}

// WithDroppedCapabilities removes the provided capabilities
func WithDroppedCapabilities(caps []string) SpecOpts {
	return func(_ context.Context, _ Client, _ *containers.Container, s *Spec) error {
		setCapabilities(s)
		for _, c := range caps {
			for _, cl := range []*[]string{
				&s.Process.Capabilities.Bounding,
				&s.Process.Capabilities.Effective,
				&s.Process.Capabilities.Permitted,
			} {
				removeCap(cl, c)
			}
		}
		return nil
	}
}

// WithAmbientCapabilities set the Linux ambient capabilities for the process
// Ambient capabilities should only be set for non-root users or the caller should
// understand how these capabilities are used and set
func WithAmbientCapabilities(caps []string) SpecOpts {
	return func(_ context.Context, _ Client, _ *containers.Container, s *Spec) error {
		setCapabilities(s)
		s.Process.Capabilities.Inheritable = caps
		s.Process.Capabilities.Ambient = caps
		return nil
	}
}

// ErrNoUsersFound can be returned from UserFromPath
var ErrNoUsersFound = errors.New("no users found")

// UserFromPath inspects the user object using /etc/passwd in the specified rootfs.
// filter can be nil.
func UserFromPath(root string, filter func(user.User) bool) (user.User, error) {
	ppath, err := fs.RootPath(root, "/etc/passwd")
	if err != nil {
		return user.User{}, err
	}
	users, err := user.ParsePasswdFileFilter(ppath, filter)
	if err != nil {
		return user.User{}, err
	}
	if len(users) == 0 {
		return user.User{}, ErrNoUsersFound
	}
	return users[0], nil
}

// ErrNoGroupsFound can be returned from GIDFromPath
var ErrNoGroupsFound = errors.New("no groups found")

// GIDFromPath inspects the GID using /etc/group in the specified rootfs.
// filter can be nil.
func GIDFromPath(root string, filter func(user.Group) bool) (gid uint32, err error) {
	gpath, err := fs.RootPath(root, "/etc/group")
	if err != nil {
		return 0, err
	}
	groups, err := user.ParseGroupFileFilter(gpath, filter)
	if err != nil {
		return 0, err
	}
	if len(groups) == 0 {
		return 0, ErrNoGroupsFound
	}
	g := groups[0]
	return uint32(g.Gid), nil
}

func getSupplementalGroupsFromPath(root string, filter func(user.Group) bool) ([]uint32, error) {
	gpath, err := fs.RootPath(root, "/etc/group")
	if err != nil {
		return []uint32{}, err
	}
	groups, err := user.ParseGroupFileFilter(gpath, filter)
	if err != nil {
		return []uint32{}, err
	}
	if len(groups) == 0 {
		// if there are no additional groups; just return an empty set
		return []uint32{}, nil
	}
	addlGids := []uint32{}
	for _, grp := range groups {
		addlGids = append(addlGids, uint32(grp.Gid))
	}
	return addlGids, nil
}

func isRootfsAbs(root string) bool {
	return filepath.IsAbs(root)
}

// WithMaskedPaths sets the masked paths option
func WithMaskedPaths(paths []string) SpecOpts {
	return func(_ context.Context, _ Client, _ *containers.Container, s *Spec) error {
		setLinux(s)
		s.Linux.MaskedPaths = paths
		return nil
	}
}

// WithReadonlyPaths sets the read only paths option
func WithReadonlyPaths(paths []string) SpecOpts {
	return func(_ context.Context, _ Client, _ *containers.Container, s *Spec) error {
		setLinux(s)
		s.Linux.ReadonlyPaths = paths
		return nil
	}
}

// WithWriteableSysfs makes any sysfs mounts writeable
func WithWriteableSysfs(_ context.Context, _ Client, _ *containers.Container, s *Spec) error {
	for _, m := range s.Mounts {
		if m.Type == "sysfs" {
			for i, o := range m.Options {
				if o == "ro" {
					m.Options[i] = "rw"
				}
			}
		}
	}
	return nil
}

// WithWriteableCgroupfs makes any cgroup mounts writeable
func WithWriteableCgroupfs(_ context.Context, _ Client, _ *containers.Container, s *Spec) error {
	for _, m := range s.Mounts {
		if m.Type == "cgroup" {
			for i, o := range m.Options {
				if o == "ro" {
					m.Options[i] = "rw"
				}
			}
		}
	}
	return nil
}

// WithSelinuxLabel sets the process SELinux label
func WithSelinuxLabel(label string) SpecOpts {
	return func(_ context.Context, _ Client, _ *containers.Container, s *Spec) error {
		setProcess(s)
		s.Process.SelinuxLabel = label
		return nil
	}
}

// WithApparmorProfile sets the Apparmor profile for the process
func WithApparmorProfile(profile string) SpecOpts {
	return func(_ context.Context, _ Client, _ *containers.Container, s *Spec) error {
		setProcess(s)
		s.Process.ApparmorProfile = profile
		return nil
	}
}

// WithSeccompUnconfined clears the seccomp profile
func WithSeccompUnconfined(_ context.Context, _ Client, _ *containers.Container, s *Spec) error {
	setLinux(s)
	s.Linux.Seccomp = nil
	return nil
}

// WithParentCgroupDevices uses the default cgroup setup to inherit the container's parent cgroup's
// allowed and denied devices
func WithParentCgroupDevices(_ context.Context, _ Client, _ *containers.Container, s *Spec) error {
	setLinux(s)
	if s.Linux.Resources == nil {
		s.Linux.Resources = &specs.LinuxResources{}
	}
	s.Linux.Resources.Devices = nil
	return nil
}

// WithAllDevicesAllowed permits READ WRITE MKNOD on all devices nodes for the container
func WithAllDevicesAllowed(_ context.Context, _ Client, _ *containers.Container, s *Spec) error {
	setLinux(s)
	if s.Linux.Resources == nil {
		s.Linux.Resources = &specs.LinuxResources{}
	}
	s.Linux.Resources.Devices = []specs.LinuxDeviceCgroup{
		{
			Allow:  true,
			Access: rwm,
		},
	}
	return nil
}

// WithDefaultUnixDevices adds the default devices for unix such as /dev/null, /dev/random to
// the container's resource cgroup spec
func WithDefaultUnixDevices(_ context.Context, _ Client, _ *containers.Container, s *Spec) error {
	setLinux(s)
	if s.Linux.Resources == nil {
		s.Linux.Resources = &specs.LinuxResources{}
	}
	intptr := func(i int64) *int64 {
		return &i
	}
	s.Linux.Resources.Devices = append(s.Linux.Resources.Devices, []specs.LinuxDeviceCgroup{
		{
			// "/dev/null",
			Type:   "c",
			Major:  intptr(1),
			Minor:  intptr(3),
			Access: rwm,
			Allow:  true,
		},
		{
			// "/dev/random",
			Type:   "c",
			Major:  intptr(1),
			Minor:  intptr(8),
			Access: rwm,
			Allow:  true,
		},
		{
			// "/dev/full",
			Type:   "c",
			Major:  intptr(1),
			Minor:  intptr(7),
			Access: rwm,
			Allow:  true,
		},
		{
			// "/dev/tty",
			Type:   "c",
			Major:  intptr(5),
			Minor:  intptr(0),
			Access: rwm,
			Allow:  true,
		},
		{
			// "/dev/zero",
			Type:   "c",
			Major:  intptr(1),
			Minor:  intptr(5),
			Access: rwm,
			Allow:  true,
		},
		{
			// "/dev/urandom",
			Type:   "c",
			Major:  intptr(1),
			Minor:  intptr(9),
			Access: rwm,
			Allow:  true,
		},
		{
			// "/dev/console",
			Type:   "c",
			Major:  intptr(5),
			Minor:  intptr(1),
			Access: rwm,
			Allow:  true,
		},
		// /dev/pts/ - pts namespaces are "coming soon"
		{
			Type:   "c",
			Major:  intptr(136),
			Access: rwm,
			Allow:  true,
		},
		{
			// "dev/ptmx"
			Type:   "c",
			Major:  intptr(5),
			Minor:  intptr(2),
			Access: rwm,
			Allow:  true,
		},
	}...)
	return nil
}

// WithPrivileged sets up options for a privileged container
var WithPrivileged = Compose(
	WithAllCurrentCapabilities,
	WithMaskedPaths(nil),
	WithReadonlyPaths(nil),
	WithWriteableSysfs,
	WithWriteableCgroupfs,
	WithSelinuxLabel(""),
	WithApparmorProfile(""),
	WithSeccompUnconfined,
)

// WithWindowsHyperV sets the Windows.HyperV section for HyperV isolation of containers.
func WithWindowsHyperV(_ context.Context, _ Client, _ *containers.Container, s *Spec) error {
	if s.Windows == nil {
		s.Windows = &specs.Windows{}
	}
	if s.Windows.HyperV == nil {
		s.Windows.HyperV = &specs.WindowsHyperV{}
	}
	return nil
}

// WithMemoryLimit sets the `Linux.LinuxResources.Memory.Limit` section to the
// `limit` specified if the `Linux` section is not `nil`. Additionally sets the
// `Windows.WindowsResources.Memory.Limit` section if the `Windows` section is
// not `nil`.
func WithMemoryLimit(limit uint64) SpecOpts {
	return func(_ context.Context, _ Client, _ *containers.Container, s *Spec) error {
		if s.Linux != nil {
			if s.Linux.Resources == nil {
				s.Linux.Resources = &specs.LinuxResources{}
			}
			if s.Linux.Resources.Memory == nil {
				s.Linux.Resources.Memory = &specs.LinuxMemory{}
			}
			l := int64(limit)
			s.Linux.Resources.Memory.Limit = &l
		}
		if s.Windows != nil {
			if s.Windows.Resources == nil {
				s.Windows.Resources = &specs.WindowsResources{}
			}
			if s.Windows.Resources.Memory == nil {
				s.Windows.Resources.Memory = &specs.WindowsMemoryResources{}
			}
			s.Windows.Resources.Memory.Limit = &limit
		}
		return nil
	}
}

// WithAnnotations appends or replaces the annotations on the spec with the
// provided annotations
func WithAnnotations(annotations map[string]string) SpecOpts {
	return func(_ context.Context, _ Client, _ *containers.Container, s *Spec) error {
		if s.Annotations == nil {
			s.Annotations = make(map[string]string)
		}
		for k, v := range annotations {
			s.Annotations[k] = v
		}
		return nil
	}
}

// WithLinuxDevices adds the provided linux devices to the spec
func WithLinuxDevices(devices []specs.LinuxDevice) SpecOpts {
	return func(_ context.Context, _ Client, _ *containers.Container, s *Spec) error {
		setLinux(s)
		s.Linux.Devices = append(s.Linux.Devices, devices...)
		return nil
	}
}

func WithLinuxDeviceFollowSymlinks(path, permissions string) SpecOpts {
	return withLinuxDevice(path, permissions, true)
}

// WithLinuxDevice adds the device specified by path to the spec
func WithLinuxDevice(path, permissions string) SpecOpts {
	return withLinuxDevice(path, permissions, false)
}

func withLinuxDevice(path, permissions string, followSymlinks bool) SpecOpts {
	return func(_ context.Context, _ Client, _ *containers.Container, s *Spec) error {
		setLinux(s)
		setResources(s)

		if followSymlinks {
			resolvedPath, err := filepath.EvalSymlinks(path)
			if err != nil {
				return err
			}
			path = resolvedPath
		}

		dev, err := DeviceFromPath(path)
		if err != nil {
			return err
		}

		s.Linux.Devices = append(s.Linux.Devices, *dev)

		s.Linux.Resources.Devices = append(s.Linux.Resources.Devices, specs.LinuxDeviceCgroup{
			Type:   dev.Type,
			Allow:  true,
			Major:  &dev.Major,
			Minor:  &dev.Minor,
			Access: permissions,
		})

		return nil
	}
}

// WithEnvFile adds environment variables from a file to the container's spec
func WithEnvFile(path string) SpecOpts {
	return func(_ context.Context, _ Client, _ *containers.Container, s *Spec) error {
		var vars []string
		f, err := os.Open(path)
		if err != nil {
			return err
		}
		defer f.Close()

		sc := bufio.NewScanner(f)
		for sc.Scan() {
			vars = append(vars, sc.Text())
		}
		if err = sc.Err(); err != nil {
			return err
		}
		return WithEnv(vars)(nil, nil, nil, s)
	}
}

// ErrNoShmMount is returned when there is no /dev/shm mount specified in the config
// and an Opts was trying to set a configuration value on the mount.
var ErrNoShmMount = errors.New("no /dev/shm mount specified")

// WithDevShmSize sets the size of the /dev/shm mount for the container.
//
// The size value is specified in kb, kilobytes.
func WithDevShmSize(kb int64) SpecOpts {
	return func(ctx context.Context, _ Client, _ *containers.Container, s *Spec) error {
		for i, m := range s.Mounts {
			if filepath.Clean(m.Destination) == "/dev/shm" && m.Source == "shm" && m.Type == "tmpfs" {
				for i := 0; i < len(m.Options); i++ {
					if strings.HasPrefix(m.Options[i], "size=") {
						m.Options = append(m.Options[:i], m.Options[i+1:]...)
						i--
					}
				}
				s.Mounts[i].Options = append(m.Options, fmt.Sprintf("size=%dk", kb))
				return nil
			}
		}
		return ErrNoShmMount
	}
}

// WithWindowsDevice adds a device exposed to a Windows (WCOW or LCOW) Container
func WithWindowsDevice(idType, id string) SpecOpts {
	return func(_ context.Context, _ Client, _ *containers.Container, s *Spec) error {
		if idType == "" {
			return errors.New("missing idType")
		}
		if s.Windows == nil {
			s.Windows = &specs.Windows{}
		}
		s.Windows.Devices = append(s.Windows.Devices, specs.WindowsDevice{IDType: idType, ID: id})
		return nil
	}
}

// WithMemorySwap sets the container's swap in bytes
func WithMemorySwap(swap int64) SpecOpts {
	return func(ctx context.Context, _ Client, c *containers.Container, s *Spec) error {
		setResources(s)
		if s.Linux.Resources.Memory == nil {
			s.Linux.Resources.Memory = &specs.LinuxMemory{}
		}
		s.Linux.Resources.Memory.Swap = &swap
		return nil
	}
}

// WithPidsLimit sets the container's pid limit or maximum
func WithPidsLimit(limit int64) SpecOpts {
	return func(ctx context.Context, _ Client, c *containers.Container, s *Spec) error {
		setResources(s)
		if s.Linux.Resources.Pids == nil {
			s.Linux.Resources.Pids = &specs.LinuxPids{}
		}
		s.Linux.Resources.Pids.Limit = limit
		return nil
	}
}

// WithBlockIO sets the container's blkio parameters
func WithBlockIO(blockio *specs.LinuxBlockIO) SpecOpts {
	return func(ctx context.Context, _ Client, c *containers.Container, s *Spec) error {
		setResources(s)
		s.Linux.Resources.BlockIO = blockio
		return nil
	}
}

// WithCPUShares sets the container's cpu shares
func WithCPUShares(shares uint64) SpecOpts {
	return func(ctx context.Context, _ Client, c *containers.Container, s *Spec) error {
		setCPU(s)
		s.Linux.Resources.CPU.Shares = &shares
		return nil
	}
}

// WithCPUs sets the container's cpus/cores for use by the container
func WithCPUs(cpus string) SpecOpts {
	return func(ctx context.Context, _ Client, c *containers.Container, s *Spec) error {
		setCPU(s)
		s.Linux.Resources.CPU.Cpus = cpus
		return nil
	}
}

// WithCPUsMems sets the container's cpu mems for use by the container
func WithCPUsMems(mems string) SpecOpts {
	return func(ctx context.Context, _ Client, c *containers.Container, s *Spec) error {
		setCPU(s)
		s.Linux.Resources.CPU.Mems = mems
		return nil
	}
}

// WithCPUCFS sets the container's Completely fair scheduling (CFS) quota and period
func WithCPUCFS(quota int64, period uint64) SpecOpts {
	return func(ctx context.Context, _ Client, c *containers.Container, s *Spec) error {
		setCPU(s)
		s.Linux.Resources.CPU.Quota = &quota
		s.Linux.Resources.CPU.Period = &period
		return nil
	}
}

// WithCPURT sets the container's realtime scheduling (RT) runtime and period.
func WithCPURT(runtime int64, period uint64) SpecOpts {
	return func(ctx context.Context, _ Client, c *containers.Container, s *Spec) error {
		setCPU(s)
		s.Linux.Resources.CPU.RealtimeRuntime = &runtime
		s.Linux.Resources.CPU.RealtimePeriod = &period
		return nil
	}
}

// WithoutRunMount removes the `/run` inside the spec
func WithoutRunMount(ctx context.Context, client Client, c *containers.Container, s *Spec) error {
	return WithoutMounts("/run")(ctx, client, c, s)
}

// WithRdt sets the container's RDT parameters
func WithRdt(closID, l3CacheSchema, memBwSchema string) SpecOpts {
	return func(ctx context.Context, _ Client, c *containers.Container, s *Spec) error {
		s.Linux.IntelRdt = &specs.LinuxIntelRdt{
			ClosID:        closID,
			L3CacheSchema: l3CacheSchema,
			MemBwSchema:   memBwSchema,
		}
		return nil
	}
}

// WithWindowsCPUCount sets the `Windows.Resources.CPU.Count` section to the
// `count` specified.
func WithWindowsCPUCount(count uint64) SpecOpts {
	return func(_ context.Context, _ Client, _ *containers.Container, s *Spec) error {
		setCPUWindows(s)
		s.Windows.Resources.CPU.Count = &count
		return nil
	}
}

// WithWindowsCPUShares sets the `Windows.Resources.CPU.Shares` section to the
// `shares` specified.
func WithWindowsCPUShares(shares uint16) SpecOpts {
	return func(_ context.Context, _ Client, _ *containers.Container, s *Spec) error {
		setCPUWindows(s)
		s.Windows.Resources.CPU.Shares = &shares
		return nil
	}
}

// WithWindowsCPUMaximum sets the `Windows.Resources.CPU.Maximum` section to the
// `max` specified.
func WithWindowsCPUMaximum(max uint16) SpecOpts {
	return func(_ context.Context, _ Client, _ *containers.Container, s *Spec) error {
		setCPUWindows(s)
		s.Windows.Resources.CPU.Maximum = &max
		return nil
	}
}

// WithWindowsIgnoreFlushesDuringBoot sets `Windows.IgnoreFlushesDuringBoot`.
func WithWindowsIgnoreFlushesDuringBoot() SpecOpts {
	return func(_ context.Context, _ Client, _ *containers.Container, s *Spec) error {
		if s.Windows == nil {
			s.Windows = &specs.Windows{}
		}
		s.Windows.IgnoreFlushesDuringBoot = true
		return nil
	}
}

// WithWindowNetworksAllowUnqualifiedDNSQuery sets `Windows.Network.AllowUnqualifiedDNSQuery`.
func WithWindowNetworksAllowUnqualifiedDNSQuery() SpecOpts {
	return func(_ context.Context, _ Client, _ *containers.Container, s *Spec) error {
		if s.Windows == nil {
			s.Windows = &specs.Windows{}
		}
		if s.Windows.Network == nil {
			s.Windows.Network = &specs.WindowsNetwork{}
		}

		s.Windows.Network.AllowUnqualifiedDNSQuery = true
		return nil
	}
}

// WithWindowsNetworkNamespace sets the network namespace for a Windows container.
func WithWindowsNetworkNamespace(ns string) SpecOpts {
	return func(_ context.Context, _ Client, _ *containers.Container, s *Spec) error {
		if s.Windows == nil {
			s.Windows = &specs.Windows{}
		}
		if s.Windows.Network == nil {
			s.Windows.Network = &specs.WindowsNetwork{}
		}
		s.Windows.Network.NetworkNamespace = ns
		return nil
	}
}<|MERGE_RESOLUTION|>--- conflicted
+++ resolved
@@ -747,16 +747,11 @@
 			return err
 		}
 
-<<<<<<< HEAD
-		mounts = tryReadonlyMounts(mounts)
-		return mount.WithTempMount(ctx, mounts, setUser)
-=======
 		// Use a read-only mount when trying to get user/group information
 		// from the container's rootfs. Since the option does read operation
 		// only, we append ReadOnly mount option to prevent the Linux kernel
 		// from syncing whole filesystem in umount syscall.
 		return mount.WithReadonlyTempMount(ctx, mounts, setUser)
->>>>>>> 23d38a72
 	}
 }
 
@@ -800,16 +795,11 @@
 				return err
 			}
 
-<<<<<<< HEAD
-			mounts = tryReadonlyMounts(mounts)
-			return mount.WithTempMount(ctx, mounts, setUser)
-=======
 			// Use a read-only mount when trying to get user/group information
 			// from the container's rootfs. Since the option does read operation
 			// only, we append ReadOnly mount option to prevent the Linux kernel
 			// from syncing whole filesystem in umount syscall.
 			return mount.WithReadonlyTempMount(ctx, mounts, setUser)
->>>>>>> 23d38a72
 		} else if s.Windows != nil {
 			s.Process.User.Username = username
 		} else {
@@ -957,68 +947,6 @@
 		// only, we append ReadOnly mount option to prevent the Linux kernel
 		// from syncing whole filesystem in umount syscall.
 		return mount.WithReadonlyTempMount(ctx, mounts, setAdditionalGids)
-	}
-}
-
-// WithAppendAdditionalGroups append additional groups within the container.
-// The passed in groups can be either a gid or a groupname.
-func WithAppendAdditionalGroups(groups ...string) SpecOpts {
-	return func(ctx context.Context, client Client, c *containers.Container, s *Spec) (err error) {
-		// For LCOW or on Darwin additional GID's are not supported
-		if s.Windows != nil || runtime.GOOS == "darwin" {
-			return nil
-		}
-		setProcess(s)
-		setAdditionalGids := func(root string) error {
-			defer ensureAdditionalGids(s)
-			gpath, err := fs.RootPath(root, "/etc/group")
-			if err != nil {
-				return err
-			}
-			ugroups, err := user.ParseGroupFile(gpath)
-			if err != nil {
-				return err
-			}
-			groupMap := make(map[string]user.Group)
-			for _, group := range ugroups {
-				groupMap[group.Name] = group
-			}
-			var gids []uint32
-			for _, group := range groups {
-				gid, err := strconv.ParseUint(group, 10, 32)
-				if err == nil {
-					gids = append(gids, uint32(gid))
-				} else {
-					g, ok := groupMap[group]
-					if !ok {
-						return fmt.Errorf("unable to find group %s", group)
-					}
-					gids = append(gids, uint32(g.Gid))
-				}
-			}
-			s.Process.User.AdditionalGids = append(s.Process.User.AdditionalGids, gids...)
-			return nil
-		}
-		if c.Snapshotter == "" && c.SnapshotKey == "" {
-			if !filepath.IsAbs(s.Root.Path) {
-				return errors.New("rootfs absolute path is required")
-			}
-			return setAdditionalGids(s.Root.Path)
-		}
-		if c.Snapshotter == "" {
-			return errors.New("no snapshotter set for container")
-		}
-		if c.SnapshotKey == "" {
-			return errors.New("rootfs snapshot not created for container")
-		}
-		snapshotter := client.SnapshotService(c.Snapshotter)
-		mounts, err := snapshotter.Mounts(ctx, c.SnapshotKey)
-		if err != nil {
-			return err
-		}
-
-		mounts = tryReadonlyMounts(mounts)
-		return mount.WithTempMount(ctx, mounts, setAdditionalGids)
 	}
 }
 
